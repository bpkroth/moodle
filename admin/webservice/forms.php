--- conflicted
+++ resolved
@@ -187,7 +187,6 @@
         $mform->addElement('header', 'token', get_string('token', 'webservice'));
 
         if (empty($data->nouserselection)) {
-<<<<<<< HEAD
 
             //check if the number of user is reasonable to be displayed in a select box
             $usertotal = $DB->count_records('user',
@@ -195,9 +194,12 @@
 
             if ($usertotal < 500) {
                 //user searchable selector - get all users (admin and guest included)
-                $users = $DB->get_records('user',
-                        array('deleted' => 0, 'suspended' => 0, 'confirmed' => 1), 'lastname',
-                        'id, firstname, lastname');
+                //user must be confirmed, not deleted, not suspended, not guest
+                $sql = "SELECT u.id, u.firstname, u.lastname
+                            FROM {user} u
+                            WHERE u.deleted = 0 AND u.confirmed = 1 AND u.suspended = 0 AND u.id != ?
+                            ORDER BY u.lastname";
+                $users = $DB->get_records_sql($sql, array($CFG->siteguest));
                 $options = array();
                 foreach ($users as $userid => $user) {
                     $options[$userid] = $user->firstname . " " . $user->lastname;
@@ -206,18 +208,6 @@
             } else {
                 //simple text box for username or user id (if two username exists, a form error is displayed)
                 $mform->addElement('text', 'user', get_string('usernameorid', 'webservice'));
-=======
-            //user searchable selector - get all users (admin and guest included)
-            //user must be confirmed, not deleted, not suspended, not guest
-            $sql = "SELECT u.id, u.firstname, u.lastname
-            FROM {user} u
-            WHERE u.deleted = 0 AND u.confirmed = 1 AND u.suspended = 0 AND u.id != ?
-            ORDER BY u.lastname";
-            $users = $DB->get_records_sql($sql, array($CFG->siteguest));
-            $options = array();
-            foreach ($users as $userid => $user) {
-                $options[$userid] = $user->firstname . " " . $user->lastname;
->>>>>>> b0578554
             }
             $mform->addRule('user', get_string('required'), 'required', null, 'client');
         }
