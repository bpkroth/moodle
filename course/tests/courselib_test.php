--- conflicted
+++ resolved
@@ -1336,7 +1336,6 @@
     }
 
     /**
-<<<<<<< HEAD
      * Test that triggering a course_created event works as expected.
      */
     public function test_course_created_event() {
@@ -1475,16 +1474,10 @@
      * Test that triggering a course_content_deleted event works as expected.
      */
     public function test_course_content_deleted_event() {
-=======
-     * Test that triggering a course_section_updated event works as expected.
-     */
-    public function test_course_section_updated_event() {
->>>>>>> 71298fea
         global $DB;
 
         $this->resetAfterTest();
 
-<<<<<<< HEAD
         // Create the course.
         $course = $this->getDataGenerator()->create_course();
 
@@ -1506,37 +1499,11 @@
         ob_end_clean();
 
         // Capture the event.
-=======
-        // Create the course with sections.
-        $course = $this->getDataGenerator()->create_course(array('numsections' => 10), array('createsections' => true));
-        $sections = $DB->get_records('course_sections', array('course' => $course->id));
-
-        $coursecontext = context_course::instance($course->id);
-
-        $section = array_pop($sections);
-        $section->name = 'Test section';
-        $section->summary = 'Test section summary';
-        $DB->update_record('course_sections', $section);
-
-        // Trigger an event for course section update.
-        $event = \core\event\course_section_updated::create(
-                array(
-                    'objectid' => $section->id,
-                    'courseid' => $course->id,
-                    'context' => context_course::instance($course->id)
-                )
-            );
-        $event->add_record_snapshot('course_sections', $section);
-        // Trigger and catch event.
-        $sink = $this->redirectEvents();
-        $event->trigger();
->>>>>>> 71298fea
         $events = $sink->get_events();
         $sink->close();
 
         // Validate the event.
         $event = $events[0];
-<<<<<<< HEAD
         $this->assertInstanceOf('\core\event\course_content_deleted', $event);
         $this->assertEquals('course', $event->objecttable);
         $this->assertEquals($course->id, $event->objectid);
@@ -1680,7 +1647,44 @@
 
         // Clear the time limit, otherwise PHPUnit complains.
         set_time_limit(0);
-=======
+    }
+
+    /**
+     * Test that triggering a course_section_updated event works as expected.
+     */
+    public function test_course_section_updated_event() {
+        global $DB;
+
+        $this->resetAfterTest();
+
+        // Create the course with sections.
+        $course = $this->getDataGenerator()->create_course(array('numsections' => 10), array('createsections' => true));
+        $sections = $DB->get_records('course_sections', array('course' => $course->id));
+
+        $coursecontext = context_course::instance($course->id);
+
+        $section = array_pop($sections);
+        $section->name = 'Test section';
+        $section->summary = 'Test section summary';
+        $DB->update_record('course_sections', $section);
+
+        // Trigger an event for course section update.
+        $event = \core\event\course_section_updated::create(
+                array(
+                    'objectid' => $section->id,
+                    'courseid' => $course->id,
+                    'context' => context_course::instance($course->id)
+                )
+            );
+        $event->add_record_snapshot('course_sections', $section);
+        // Trigger and catch event.
+        $sink = $this->redirectEvents();
+        $event->trigger();
+        $events = $sink->get_events();
+        $sink->close();
+
+        // Validate the event.
+        $event = $events[0];
         $this->assertInstanceOf('\core\event\course_section_updated', $event);
         $this->assertEquals('course_sections', $event->objecttable);
         $this->assertEquals($section->id, $event->objectid);
@@ -1693,6 +1697,5 @@
         $sectionnum = $section->section;
         $expectedlegacydata = array($course->id, "course", "editsection", 'editsection.php?id=' . $id, $sectionnum);
         $this->assertEventLegacyLogData($expectedlegacydata, $event);
->>>>>>> 71298fea
     }
 }