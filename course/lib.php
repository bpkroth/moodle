<?php

// This file is part of Moodle - http://moodle.org/
//
// Moodle is free software: you can redistribute it and/or modify
// it under the terms of the GNU General Public License as published by
// the Free Software Foundation, either version 3 of the License, or
// (at your option) any later version.
//
// Moodle is distributed in the hope that it will be useful,
// but WITHOUT ANY WARRANTY; without even the implied warranty of
// MERCHANTABILITY or FITNESS FOR A PARTICULAR PURPOSE.  See the
// GNU General Public License for more details.
//
// You should have received a copy of the GNU General Public License
// along with Moodle.  If not, see <http://www.gnu.org/licenses/>.

/**
 * Library of useful functions
 *
 * @copyright 1999 Martin Dougiamas  http://dougiamas.com
 * @license http://www.gnu.org/copyleft/gpl.html GNU GPL v3 or later
 * @package core
 * @subpackage course
 */

defined('MOODLE_INTERNAL') || die;

require_once($CFG->libdir.'/completionlib.php');
require_once($CFG->libdir.'/filelib.php');

define('COURSE_MAX_LOGS_PER_PAGE', 1000);       // records
define('COURSE_MAX_RECENT_PERIOD', 172800);     // Two days, in seconds
define('COURSE_MAX_SUMMARIES_PER_PAGE', 10);    // courses
define('COURSE_MAX_COURSES_PER_DROPDOWN',1000); //  max courses in log dropdown before switching to optional
define('COURSE_MAX_USERS_PER_DROPDOWN',1000);   //  max users in log dropdown before switching to optional
define('FRONTPAGENEWS',           '0');
define('FRONTPAGECOURSELIST',     '1');
define('FRONTPAGECATEGORYNAMES',  '2');
define('FRONTPAGETOPICONLY',      '3');
define('FRONTPAGECATEGORYCOMBO',  '4');
define('FRONTPAGECOURSELIMIT',    200);         // maximum number of courses displayed on the frontpage
define('EXCELROWS', 65535);
define('FIRSTUSEDEXCELROW', 3);

define('MOD_CLASS_ACTIVITY', 0);
define('MOD_CLASS_RESOURCE', 1);

define('COURSE_DISPLAY_SINGLEPAGE', 0); // display all sections on one page
define('COURSE_DISPLAY_MULTIPAGE', 1); // split pages into a page per section

function make_log_url($module, $url) {
    switch ($module) {
        case 'course':
            if (strpos($url, 'report/') === 0) {
                // there is only one report type, course reports are deprecated
                $url = "/$url";
                break;
            }
        case 'file':
        case 'login':
        case 'lib':
        case 'admin':
        case 'calendar':
        case 'mnet course':
            if (strpos($url, '../') === 0) {
                $url = ltrim($url, '.');
            } else {
                $url = "/course/$url";
            }
            break;
        case 'user':
        case 'blog':
            $url = "/$module/$url";
            break;
        case 'upload':
            $url = $url;
            break;
        case 'coursetags':
            $url = '/'.$url;
            break;
        case 'library':
        case '':
            $url = '/';
            break;
        case 'message':
            $url = "/message/$url";
            break;
        case 'notes':
            $url = "/notes/$url";
            break;
        case 'tag':
            $url = "/tag/$url";
            break;
        case 'role':
            $url = '/'.$url;
            break;
        default:
            $url = "/mod/$module/$url";
            break;
    }

    //now let's sanitise urls - there might be some ugly nasties:-(
    $parts = explode('?', $url);
    $script = array_shift($parts);
    if (strpos($script, 'http') === 0) {
        $script = clean_param($script, PARAM_URL);
    } else {
        $script = clean_param($script, PARAM_PATH);
    }

    $query = '';
    if ($parts) {
        $query = implode('', $parts);
        $query = str_replace('&amp;', '&', $query); // both & and &amp; are stored in db :-|
        $parts = explode('&', $query);
        $eq = urlencode('=');
        foreach ($parts as $key=>$part) {
            $part = urlencode(urldecode($part));
            $part = str_replace($eq, '=', $part);
            $parts[$key] = $part;
        }
        $query = '?'.implode('&amp;', $parts);
    }

    return $script.$query;
}


function build_mnet_logs_array($hostid, $course, $user=0, $date=0, $order="l.time ASC", $limitfrom='', $limitnum='',
                   $modname="", $modid=0, $modaction="", $groupid=0) {
    global $CFG, $DB;

    // It is assumed that $date is the GMT time of midnight for that day,
    // and so the next 86400 seconds worth of logs are printed.

    /// Setup for group handling.

    // TODO: I don't understand group/context/etc. enough to be able to do
    // something interesting with it here
    // What is the context of a remote course?

    /// If the group mode is separate, and this user does not have editing privileges,
    /// then only the user's group can be viewed.
    //if ($course->groupmode == SEPARATEGROUPS and !has_capability('moodle/course:managegroups', get_context_instance(CONTEXT_COURSE, $course->id))) {
    //    $groupid = get_current_group($course->id);
    //}
    /// If this course doesn't have groups, no groupid can be specified.
    //else if (!$course->groupmode) {
    //    $groupid = 0;
    //}

    $groupid = 0;

    $joins = array();
    $where = '';

    $qry = "SELECT l.*, u.firstname, u.lastname, u.picture
              FROM {mnet_log} l
               LEFT JOIN {user} u ON l.userid = u.id
              WHERE ";
    $params = array();

    $where .= "l.hostid = :hostid";
    $params['hostid'] = $hostid;

    // TODO: Is 1 really a magic number referring to the sitename?
    if ($course != SITEID || $modid != 0) {
        $where .= " AND l.course=:courseid";
        $params['courseid'] = $course;
    }

    if ($modname) {
        $where .= " AND l.module = :modname";
        $params['modname'] = $modname;
    }

    if ('site_errors' === $modid) {
        $where .= " AND ( l.action='error' OR l.action='infected' )";
    } else if ($modid) {
        //TODO: This assumes that modids are the same across sites... probably
        //not true
        $where .= " AND l.cmid = :modid";
        $params['modid'] = $modid;
    }

    if ($modaction) {
        $firstletter = substr($modaction, 0, 1);
        if ($firstletter == '-') {
            $where .= " AND ".$DB->sql_like('l.action', ':modaction', false, true, true);
            $params['modaction'] = '%'.substr($modaction, 1).'%';
        } else {
            $where .= " AND ".$DB->sql_like('l.action', ':modaction', false);
            $params['modaction'] = '%'.$modaction.'%';
        }
    }

    if ($user) {
        $where .= " AND l.userid = :user";
        $params['user'] = $user;
    }

    if ($date) {
        $enddate = $date + 86400;
        $where .= " AND l.time > :date AND l.time < :enddate";
        $params['date'] = $date;
        $params['enddate'] = $enddate;
    }

    $result = array();
    $result['totalcount'] = $DB->count_records_sql("SELECT COUNT('x') FROM {mnet_log} l WHERE $where", $params);
    if(!empty($result['totalcount'])) {
        $where .= " ORDER BY $order";
        $result['logs'] = $DB->get_records_sql("$qry $where", $params, $limitfrom, $limitnum);
    } else {
        $result['logs'] = array();
    }
    return $result;
}

function build_logs_array($course, $user=0, $date=0, $order="l.time ASC", $limitfrom='', $limitnum='',
                   $modname="", $modid=0, $modaction="", $groupid=0) {
    global $DB, $SESSION, $USER;
    // It is assumed that $date is the GMT time of midnight for that day,
    // and so the next 86400 seconds worth of logs are printed.

    /// Setup for group handling.

    /// If the group mode is separate, and this user does not have editing privileges,
    /// then only the user's group can be viewed.
    if ($course->groupmode == SEPARATEGROUPS and !has_capability('moodle/course:managegroups', get_context_instance(CONTEXT_COURSE, $course->id))) {
        if (isset($SESSION->currentgroup[$course->id])) {
            $groupid =  $SESSION->currentgroup[$course->id];
        } else {
            $groupid = groups_get_all_groups($course->id, $USER->id);
            if (is_array($groupid)) {
                $groupid = array_shift(array_keys($groupid));
                $SESSION->currentgroup[$course->id] = $groupid;
            } else {
                $groupid = 0;
            }
        }
    }
    /// If this course doesn't have groups, no groupid can be specified.
    else if (!$course->groupmode) {
        $groupid = 0;
    }

    $joins = array();
    $params = array();

    if ($course->id != SITEID || $modid != 0) {
        $joins[] = "l.course = :courseid";
        $params['courseid'] = $course->id;
    }

    if ($modname) {
        $joins[] = "l.module = :modname";
        $params['modname'] = $modname;
    }

    if ('site_errors' === $modid) {
        $joins[] = "( l.action='error' OR l.action='infected' )";
    } else if ($modid) {
        $joins[] = "l.cmid = :modid";
        $params['modid'] = $modid;
    }

    if ($modaction) {
        $firstletter = substr($modaction, 0, 1);
        if ($firstletter == '-') {
            $joins[] = $DB->sql_like('l.action', ':modaction', false, true, true);
            $params['modaction'] = '%'.substr($modaction, 1).'%';
        } else {
            $joins[] = $DB->sql_like('l.action', ':modaction', false);
            $params['modaction'] = '%'.$modaction.'%';
        }
    }


    /// Getting all members of a group.
    if ($groupid and !$user) {
        if ($gusers = groups_get_members($groupid)) {
            $gusers = array_keys($gusers);
            $joins[] = 'l.userid IN (' . implode(',', $gusers) . ')';
        } else {
            $joins[] = 'l.userid = 0'; // No users in groups, so we want something that will always be false.
        }
    }
    else if ($user) {
        $joins[] = "l.userid = :userid";
        $params['userid'] = $user;
    }

    if ($date) {
        $enddate = $date + 86400;
        $joins[] = "l.time > :date AND l.time < :enddate";
        $params['date'] = $date;
        $params['enddate'] = $enddate;
    }

    $selector = implode(' AND ', $joins);

    $totalcount = 0;  // Initialise
    $result = array();
    $result['logs'] = get_logs($selector, $params, $order, $limitfrom, $limitnum, $totalcount);
    $result['totalcount'] = $totalcount;
    return $result;
}


function print_log($course, $user=0, $date=0, $order="l.time ASC", $page=0, $perpage=100,
                   $url="", $modname="", $modid=0, $modaction="", $groupid=0) {

    global $CFG, $DB, $OUTPUT;

    if (!$logs = build_logs_array($course, $user, $date, $order, $page*$perpage, $perpage,
                       $modname, $modid, $modaction, $groupid)) {
        echo $OUTPUT->notification("No logs found!");
        echo $OUTPUT->footer();
        exit;
    }

    $courses = array();

    if ($course->id == SITEID) {
        $courses[0] = '';
        if ($ccc = get_courses('all', 'c.id ASC', 'c.id,c.shortname')) {
            foreach ($ccc as $cc) {
                $courses[$cc->id] = $cc->shortname;
            }
        }
    } else {
        $courses[$course->id] = $course->shortname;
    }

    $totalcount = $logs['totalcount'];
    $count=0;
    $ldcache = array();
    $tt = getdate(time());
    $today = mktime (0, 0, 0, $tt["mon"], $tt["mday"], $tt["year"]);

    $strftimedatetime = get_string("strftimedatetime");

    echo "<div class=\"info\">\n";
    print_string("displayingrecords", "", $totalcount);
    echo "</div>\n";

    echo $OUTPUT->paging_bar($totalcount, $page, $perpage, "$url&perpage=$perpage");

    $table = new html_table();
    $table->classes = array('logtable','generalbox');
    $table->align = array('right', 'left', 'left');
    $table->head = array(
        get_string('time'),
        get_string('ip_address'),
        get_string('fullnameuser'),
        get_string('action'),
        get_string('info')
    );
    $table->data = array();

    if ($course->id == SITEID) {
        array_unshift($table->align, 'left');
        array_unshift($table->head, get_string('course'));
    }

    // Make sure that the logs array is an array, even it is empty, to avoid warnings from the foreach.
    if (empty($logs['logs'])) {
        $logs['logs'] = array();
    }

    foreach ($logs['logs'] as $log) {

        if (isset($ldcache[$log->module][$log->action])) {
            $ld = $ldcache[$log->module][$log->action];
        } else {
            $ld = $DB->get_record('log_display', array('module'=>$log->module, 'action'=>$log->action));
            $ldcache[$log->module][$log->action] = $ld;
        }
        if ($ld && is_numeric($log->info)) {
            // ugly hack to make sure fullname is shown correctly
            if ($ld->mtable == 'user' && $ld->field == $DB->sql_concat('firstname', "' '" , 'lastname')) {
                $log->info = fullname($DB->get_record($ld->mtable, array('id'=>$log->info)), true);
            } else {
                $log->info = $DB->get_field($ld->mtable, $ld->field, array('id'=>$log->info));
            }
        }

        //Filter log->info
        $log->info = format_string($log->info);

        // If $log->url has been trimmed short by the db size restriction
        // code in add_to_log, keep a note so we don't add a link to a broken url
        $brokenurl=(textlib::strlen($log->url)==100 && textlib::substr($log->url,97)=='...');

        $row = array();
        if ($course->id == SITEID) {
            if (empty($log->course)) {
                $row[] = get_string('site');
            } else {
                $row[] = "<a href=\"{$CFG->wwwroot}/course/view.php?id={$log->course}\">". format_string($courses[$log->course])."</a>";
            }
        }

        $row[] = userdate($log->time, '%a').' '.userdate($log->time, $strftimedatetime);

        $link = new moodle_url("/iplookup/index.php?ip=$log->ip&user=$log->userid");
        $row[] = $OUTPUT->action_link($link, $log->ip, new popup_action('click', $link, 'iplookup', array('height' => 440, 'width' => 700)));

        $row[] = html_writer::link(new moodle_url("/user/view.php?id={$log->userid}&course={$log->course}"), fullname($log, has_capability('moodle/site:viewfullnames', get_context_instance(CONTEXT_COURSE, $course->id))));

        $displayaction="$log->module $log->action";
        if ($brokenurl) {
            $row[] = $displayaction;
        } else {
            $link = make_log_url($log->module,$log->url);
            $row[] = $OUTPUT->action_link($link, $displayaction, new popup_action('click', $link, 'fromloglive'), array('height' => 440, 'width' => 700));
        }
        $row[] = $log->info;
        $table->data[] = $row;
    }

    echo html_writer::table($table);
    echo $OUTPUT->paging_bar($totalcount, $page, $perpage, "$url&perpage=$perpage");
}


function print_mnet_log($hostid, $course, $user=0, $date=0, $order="l.time ASC", $page=0, $perpage=100,
                   $url="", $modname="", $modid=0, $modaction="", $groupid=0) {

    global $CFG, $DB, $OUTPUT;

    if (!$logs = build_mnet_logs_array($hostid, $course, $user, $date, $order, $page*$perpage, $perpage,
                       $modname, $modid, $modaction, $groupid)) {
        echo $OUTPUT->notification("No logs found!");
        echo $OUTPUT->footer();
        exit;
    }

    if ($course->id == SITEID) {
        $courses[0] = '';
        if ($ccc = get_courses('all', 'c.id ASC', 'c.id,c.shortname,c.visible')) {
            foreach ($ccc as $cc) {
                $courses[$cc->id] = $cc->shortname;
            }
        }
    }

    $totalcount = $logs['totalcount'];
    $count=0;
    $ldcache = array();
    $tt = getdate(time());
    $today = mktime (0, 0, 0, $tt["mon"], $tt["mday"], $tt["year"]);

    $strftimedatetime = get_string("strftimedatetime");

    echo "<div class=\"info\">\n";
    print_string("displayingrecords", "", $totalcount);
    echo "</div>\n";

    echo $OUTPUT->paging_bar($totalcount, $page, $perpage, "$url&perpage=$perpage");

    echo "<table class=\"logtable\" cellpadding=\"3\" cellspacing=\"0\">\n";
    echo "<tr>";
    if ($course->id == SITEID) {
        echo "<th class=\"c0 header\">".get_string('course')."</th>\n";
    }
    echo "<th class=\"c1 header\">".get_string('time')."</th>\n";
    echo "<th class=\"c2 header\">".get_string('ip_address')."</th>\n";
    echo "<th class=\"c3 header\">".get_string('fullnameuser')."</th>\n";
    echo "<th class=\"c4 header\">".get_string('action')."</th>\n";
    echo "<th class=\"c5 header\">".get_string('info')."</th>\n";
    echo "</tr>\n";

    if (empty($logs['logs'])) {
        echo "</table>\n";
        return;
    }

    $row = 1;
    foreach ($logs['logs'] as $log) {

        $log->info = $log->coursename;
        $row = ($row + 1) % 2;

        if (isset($ldcache[$log->module][$log->action])) {
            $ld = $ldcache[$log->module][$log->action];
        } else {
            $ld = $DB->get_record('log_display', array('module'=>$log->module, 'action'=>$log->action));
            $ldcache[$log->module][$log->action] = $ld;
        }
        if (0 && $ld && !empty($log->info)) {
            // ugly hack to make sure fullname is shown correctly
            if (($ld->mtable == 'user') and ($ld->field == $DB->sql_concat('firstname', "' '" , 'lastname'))) {
                $log->info = fullname($DB->get_record($ld->mtable, array('id'=>$log->info)), true);
            } else {
                $log->info = $DB->get_field($ld->mtable, $ld->field, array('id'=>$log->info));
            }
        }

        //Filter log->info
        $log->info = format_string($log->info);

        echo '<tr class="r'.$row.'">';
        if ($course->id == SITEID) {
            $courseshortname = format_string($courses[$log->course], true, array('context' => get_context_instance(CONTEXT_COURSE, SITEID)));
            echo "<td class=\"r$row c0\" >\n";
            echo "    <a href=\"{$CFG->wwwroot}/course/view.php?id={$log->course}\">".$courseshortname."</a>\n";
            echo "</td>\n";
        }
        echo "<td class=\"r$row c1\" align=\"right\">".userdate($log->time, '%a').
             ' '.userdate($log->time, $strftimedatetime)."</td>\n";
        echo "<td class=\"r$row c2\" >\n";
        $link = new moodle_url("/iplookup/index.php?ip=$log->ip&user=$log->userid");
        echo $OUTPUT->action_link($link, $log->ip, new popup_action('click', $link, 'iplookup', array('height' => 400, 'width' => 700)));
        echo "</td>\n";
        $fullname = fullname($log, has_capability('moodle/site:viewfullnames', get_context_instance(CONTEXT_COURSE, $course->id)));
        echo "<td class=\"r$row c3\" >\n";
        echo "    <a href=\"$CFG->wwwroot/user/view.php?id={$log->userid}\">$fullname</a>\n";
        echo "</td>\n";
        echo "<td class=\"r$row c4\">\n";
        echo $log->action .': '.$log->module;
        echo "</td>\n";;
        echo "<td class=\"r$row c5\">{$log->info}</td>\n";
        echo "</tr>\n";
    }
    echo "</table>\n";

    echo $OUTPUT->paging_bar($totalcount, $page, $perpage, "$url&perpage=$perpage");
}


function print_log_csv($course, $user, $date, $order='l.time DESC', $modname,
                        $modid, $modaction, $groupid) {
    global $DB;

    $text = get_string('course')."\t".get_string('time')."\t".get_string('ip_address')."\t".
            get_string('fullnameuser')."\t".get_string('action')."\t".get_string('info');

    if (!$logs = build_logs_array($course, $user, $date, $order, '', '',
                       $modname, $modid, $modaction, $groupid)) {
        return false;
    }

    $courses = array();

    if ($course->id == SITEID) {
        $courses[0] = '';
        if ($ccc = get_courses('all', 'c.id ASC', 'c.id,c.shortname')) {
            foreach ($ccc as $cc) {
                $courses[$cc->id] = $cc->shortname;
            }
        }
    } else {
        $courses[$course->id] = $course->shortname;
    }

    $count=0;
    $ldcache = array();
    $tt = getdate(time());
    $today = mktime (0, 0, 0, $tt["mon"], $tt["mday"], $tt["year"]);

    $strftimedatetime = get_string("strftimedatetime");

    $filename = 'logs_'.userdate(time(),get_string('backupnameformat', 'langconfig'),99,false);
    $filename .= '.txt';
    header("Content-Type: application/download\n");
    header("Content-Disposition: attachment; filename=$filename");
    header("Expires: 0");
    header("Cache-Control: must-revalidate,post-check=0,pre-check=0");
    header("Pragma: public");

    echo get_string('savedat').userdate(time(), $strftimedatetime)."\n";
    echo $text."\n";

    if (empty($logs['logs'])) {
        return true;
    }

    foreach ($logs['logs'] as $log) {
        if (isset($ldcache[$log->module][$log->action])) {
            $ld = $ldcache[$log->module][$log->action];
        } else {
            $ld = $DB->get_record('log_display', array('module'=>$log->module, 'action'=>$log->action));
            $ldcache[$log->module][$log->action] = $ld;
        }
        if ($ld && !empty($log->info)) {
            // ugly hack to make sure fullname is shown correctly
            if (($ld->mtable == 'user') and ($ld->field ==  $DB->sql_concat('firstname', "' '" , 'lastname'))) {
                $log->info = fullname($DB->get_record($ld->mtable, array('id'=>$log->info)), true);
            } else {
                $log->info = $DB->get_field($ld->mtable, $ld->field, array('id'=>$log->info));
            }
        }

        //Filter log->info
        $log->info = format_string($log->info);
        $log->info = strip_tags(urldecode($log->info));    // Some XSS protection

        $coursecontext = get_context_instance(CONTEXT_COURSE, $course->id);
        $firstField = format_string($courses[$log->course], true, array('context' => $coursecontext));
        $fullname = fullname($log, has_capability('moodle/site:viewfullnames', $coursecontext));
        $row = array($firstField, userdate($log->time, $strftimedatetime), $log->ip, $fullname, $log->module.' '.$log->action, $log->info);
        $text = implode("\t", $row);
        echo $text." \n";
    }
    return true;
}


function print_log_xls($course, $user, $date, $order='l.time DESC', $modname,
                        $modid, $modaction, $groupid) {

    global $CFG, $DB;

    require_once("$CFG->libdir/excellib.class.php");

    if (!$logs = build_logs_array($course, $user, $date, $order, '', '',
                       $modname, $modid, $modaction, $groupid)) {
        return false;
    }

    $courses = array();

    if ($course->id == SITEID) {
        $courses[0] = '';
        if ($ccc = get_courses('all', 'c.id ASC', 'c.id,c.shortname')) {
            foreach ($ccc as $cc) {
                $courses[$cc->id] = $cc->shortname;
            }
        }
    } else {
        $courses[$course->id] = $course->shortname;
    }

    $count=0;
    $ldcache = array();
    $tt = getdate(time());
    $today = mktime (0, 0, 0, $tt["mon"], $tt["mday"], $tt["year"]);

    $strftimedatetime = get_string("strftimedatetime");

    $nroPages = ceil(count($logs)/(EXCELROWS-FIRSTUSEDEXCELROW+1));
    $filename = 'logs_'.userdate(time(),get_string('backupnameformat', 'langconfig'),99,false);
    $filename .= '.xls';

    $workbook = new MoodleExcelWorkbook('-');
    $workbook->send($filename);

    $worksheet = array();
    $headers = array(get_string('course'), get_string('time'), get_string('ip_address'),
                        get_string('fullnameuser'),    get_string('action'), get_string('info'));

    // Creating worksheets
    for ($wsnumber = 1; $wsnumber <= $nroPages; $wsnumber++) {
        $sheettitle = get_string('logs').' '.$wsnumber.'-'.$nroPages;
        $worksheet[$wsnumber] =& $workbook->add_worksheet($sheettitle);
        $worksheet[$wsnumber]->set_column(1, 1, 30);
        $worksheet[$wsnumber]->write_string(0, 0, get_string('savedat').
                                    userdate(time(), $strftimedatetime));
        $col = 0;
        foreach ($headers as $item) {
            $worksheet[$wsnumber]->write(FIRSTUSEDEXCELROW-1,$col,$item,'');
            $col++;
        }
    }

    if (empty($logs['logs'])) {
        $workbook->close();
        return true;
    }

    $formatDate =& $workbook->add_format();
    $formatDate->set_num_format(get_string('log_excel_date_format'));

    $row = FIRSTUSEDEXCELROW;
    $wsnumber = 1;
    $myxls =& $worksheet[$wsnumber];
    foreach ($logs['logs'] as $log) {
        if (isset($ldcache[$log->module][$log->action])) {
            $ld = $ldcache[$log->module][$log->action];
        } else {
            $ld = $DB->get_record('log_display', array('module'=>$log->module, 'action'=>$log->action));
            $ldcache[$log->module][$log->action] = $ld;
        }
        if ($ld && !empty($log->info)) {
            // ugly hack to make sure fullname is shown correctly
            if (($ld->mtable == 'user') and ($ld->field == $DB->sql_concat('firstname', "' '" , 'lastname'))) {
                $log->info = fullname($DB->get_record($ld->mtable, array('id'=>$log->info)), true);
            } else {
                $log->info = $DB->get_field($ld->mtable, $ld->field, array('id'=>$log->info));
            }
        }

        // Filter log->info
        $log->info = format_string($log->info);
        $log->info = strip_tags(urldecode($log->info));  // Some XSS protection

        if ($nroPages>1) {
            if ($row > EXCELROWS) {
                $wsnumber++;
                $myxls =& $worksheet[$wsnumber];
                $row = FIRSTUSEDEXCELROW;
            }
        }

        $coursecontext = get_context_instance(CONTEXT_COURSE, $course->id);

        $myxls->write($row, 0, format_string($courses[$log->course], true, array('context' => $coursecontext)), '');
        $myxls->write_date($row, 1, $log->time, $formatDate); // write_date() does conversion/timezone support. MDL-14934
        $myxls->write($row, 2, $log->ip, '');
        $fullname = fullname($log, has_capability('moodle/site:viewfullnames', $coursecontext));
        $myxls->write($row, 3, $fullname, '');
        $myxls->write($row, 4, $log->module.' '.$log->action, '');
        $myxls->write($row, 5, $log->info, '');

        $row++;
    }

    $workbook->close();
    return true;
}

function print_log_ods($course, $user, $date, $order='l.time DESC', $modname,
                        $modid, $modaction, $groupid) {

    global $CFG, $DB;

    require_once("$CFG->libdir/odslib.class.php");

    if (!$logs = build_logs_array($course, $user, $date, $order, '', '',
                       $modname, $modid, $modaction, $groupid)) {
        return false;
    }

    $courses = array();

    if ($course->id == SITEID) {
        $courses[0] = '';
        if ($ccc = get_courses('all', 'c.id ASC', 'c.id,c.shortname')) {
            foreach ($ccc as $cc) {
                $courses[$cc->id] = $cc->shortname;
            }
        }
    } else {
        $courses[$course->id] = $course->shortname;
    }

    $count=0;
    $ldcache = array();
    $tt = getdate(time());
    $today = mktime (0, 0, 0, $tt["mon"], $tt["mday"], $tt["year"]);

    $strftimedatetime = get_string("strftimedatetime");

    $nroPages = ceil(count($logs)/(EXCELROWS-FIRSTUSEDEXCELROW+1));
    $filename = 'logs_'.userdate(time(),get_string('backupnameformat', 'langconfig'),99,false);
    $filename .= '.ods';

    $workbook = new MoodleODSWorkbook('-');
    $workbook->send($filename);

    $worksheet = array();
    $headers = array(get_string('course'), get_string('time'), get_string('ip_address'),
                        get_string('fullnameuser'),    get_string('action'), get_string('info'));

    // Creating worksheets
    for ($wsnumber = 1; $wsnumber <= $nroPages; $wsnumber++) {
        $sheettitle = get_string('logs').' '.$wsnumber.'-'.$nroPages;
        $worksheet[$wsnumber] =& $workbook->add_worksheet($sheettitle);
        $worksheet[$wsnumber]->set_column(1, 1, 30);
        $worksheet[$wsnumber]->write_string(0, 0, get_string('savedat').
                                    userdate(time(), $strftimedatetime));
        $col = 0;
        foreach ($headers as $item) {
            $worksheet[$wsnumber]->write(FIRSTUSEDEXCELROW-1,$col,$item,'');
            $col++;
        }
    }

    if (empty($logs['logs'])) {
        $workbook->close();
        return true;
    }

    $formatDate =& $workbook->add_format();
    $formatDate->set_num_format(get_string('log_excel_date_format'));

    $row = FIRSTUSEDEXCELROW;
    $wsnumber = 1;
    $myxls =& $worksheet[$wsnumber];
    foreach ($logs['logs'] as $log) {
        if (isset($ldcache[$log->module][$log->action])) {
            $ld = $ldcache[$log->module][$log->action];
        } else {
            $ld = $DB->get_record('log_display', array('module'=>$log->module, 'action'=>$log->action));
            $ldcache[$log->module][$log->action] = $ld;
        }
        if ($ld && !empty($log->info)) {
            // ugly hack to make sure fullname is shown correctly
            if (($ld->mtable == 'user') and ($ld->field == $DB->sql_concat('firstname', "' '" , 'lastname'))) {
                $log->info = fullname($DB->get_record($ld->mtable, array('id'=>$log->info)), true);
            } else {
                $log->info = $DB->get_field($ld->mtable, $ld->field, array('id'=>$log->info));
            }
        }

        // Filter log->info
        $log->info = format_string($log->info);
        $log->info = strip_tags(urldecode($log->info));  // Some XSS protection

        if ($nroPages>1) {
            if ($row > EXCELROWS) {
                $wsnumber++;
                $myxls =& $worksheet[$wsnumber];
                $row = FIRSTUSEDEXCELROW;
            }
        }

        $coursecontext = get_context_instance(CONTEXT_COURSE, $course->id);

        $myxls->write_string($row, 0, format_string($courses[$log->course], true, array('context' => $coursecontext)));
        $myxls->write_date($row, 1, $log->time);
        $myxls->write_string($row, 2, $log->ip);
        $fullname = fullname($log, has_capability('moodle/site:viewfullnames', $coursecontext));
        $myxls->write_string($row, 3, $fullname);
        $myxls->write_string($row, 4, $log->module.' '.$log->action);
        $myxls->write_string($row, 5, $log->info);

        $row++;
    }

    $workbook->close();
    return true;
}


function print_overview($courses, array $remote_courses=array()) {
    global $CFG, $USER, $DB, $OUTPUT;

    $htmlarray = array();
    if ($modules = $DB->get_records('modules')) {
        foreach ($modules as $mod) {
            if (file_exists(dirname(dirname(__FILE__)).'/mod/'.$mod->name.'/lib.php')) {
                include_once(dirname(dirname(__FILE__)).'/mod/'.$mod->name.'/lib.php');
                $fname = $mod->name.'_print_overview';
                if (function_exists($fname)) {
                    $fname($courses,$htmlarray);
                }
            }
        }
    }
    foreach ($courses as $course) {
        $fullname = format_string($course->fullname, true, array('context' => get_context_instance(CONTEXT_COURSE, $course->id)));
        echo $OUTPUT->box_start('coursebox');
        $attributes = array('title' => s($fullname));
        if (empty($course->visible)) {
            $attributes['class'] = 'dimmed';
        }
        echo $OUTPUT->heading(html_writer::link(
            new moodle_url('/course/view.php', array('id' => $course->id)), $fullname, $attributes), 3);
        if (array_key_exists($course->id,$htmlarray)) {
            foreach ($htmlarray[$course->id] as $modname => $html) {
                echo $html;
            }
        }
        echo $OUTPUT->box_end();
    }

    if (!empty($remote_courses)) {
        echo $OUTPUT->heading(get_string('remotecourses', 'mnet'));
    }
    foreach ($remote_courses as $course) {
        echo $OUTPUT->box_start('coursebox');
        $attributes = array('title' => s($course->fullname));
        echo $OUTPUT->heading(html_writer::link(
            new moodle_url('/auth/mnet/jump.php', array('hostid' => $course->hostid, 'wantsurl' => '/course/view.php?id='.$course->remoteid)),
            format_string($course->shortname),
            $attributes) . ' (' . format_string($course->hostname) . ')', 3);
        echo $OUTPUT->box_end();
    }
}


/**
 * This function trawls through the logs looking for
 * anything new since the user's last login
 */
function print_recent_activity($course) {
    // $course is an object
    global $CFG, $USER, $SESSION, $DB, $OUTPUT;

    $context = get_context_instance(CONTEXT_COURSE, $course->id);

    $viewfullnames = has_capability('moodle/site:viewfullnames', $context);

    $timestart = round(time() - COURSE_MAX_RECENT_PERIOD, -2); // better db caching for guests - 100 seconds

    if (!isguestuser()) {
        if (!empty($USER->lastcourseaccess[$course->id])) {
            if ($USER->lastcourseaccess[$course->id] > $timestart) {
                $timestart = $USER->lastcourseaccess[$course->id];
            }
        }
    }

    echo '<div class="activitydate">';
    echo get_string('activitysince', '', userdate($timestart));
    echo '</div>';
    echo '<div class="activityhead">';

    echo '<a href="'.$CFG->wwwroot.'/course/recent.php?id='.$course->id.'">'.get_string('recentactivityreport').'</a>';

    echo "</div>\n";

    $content = false;

/// Firstly, have there been any new enrolments?

    $users = get_recent_enrolments($course->id, $timestart);

    //Accessibility: new users now appear in an <OL> list.
    if ($users) {
        echo '<div class="newusers">';
        echo $OUTPUT->heading(get_string("newusers").':', 3);
        $content = true;
        echo "<ol class=\"list\">\n";
        foreach ($users as $user) {
            $fullname = fullname($user, $viewfullnames);
            echo '<li class="name"><a href="'."$CFG->wwwroot/user/view.php?id=$user->id&amp;course=$course->id\">$fullname</a></li>\n";
        }
        echo "</ol>\n</div>\n";
    }

/// Next, have there been any modifications to the course structure?

    $modinfo = get_fast_modinfo($course);

    $changelist = array();

    $logs = $DB->get_records_select('log', "time > ? AND course = ? AND
                                            module = 'course' AND
                                            (action = 'add mod' OR action = 'update mod' OR action = 'delete mod')",
                                    array($timestart, $course->id), "id ASC");

    if ($logs) {
        $actions  = array('add mod', 'update mod', 'delete mod');
        $newgones = array(); // added and later deleted items
        foreach ($logs as $key => $log) {
            if (!in_array($log->action, $actions)) {
                continue;
            }
            $info = explode(' ', $log->info);

            // note: in most cases I replaced hardcoding of label with use of
            // $cm->has_view() but it was not possible to do this here because
            // we don't necessarily have the $cm for it
            if ($info[0] == 'label') {     // Labels are ignored in recent activity
                continue;
            }

            if (count($info) != 2) {
                debugging("Incorrect log entry info: id = ".$log->id, DEBUG_DEVELOPER);
                continue;
            }

            $modname    = $info[0];
            $instanceid = $info[1];

            if ($log->action == 'delete mod') {
                // unfortunately we do not know if the mod was visible
                if (!array_key_exists($log->info, $newgones)) {
                    $strdeleted = get_string('deletedactivity', 'moodle', get_string('modulename', $modname));
                    $changelist[$log->info] = array ('operation' => 'delete', 'text' => $strdeleted);
                }
            } else {
                if (!isset($modinfo->instances[$modname][$instanceid])) {
                    if ($log->action == 'add mod') {
                        // do not display added and later deleted activities
                        $newgones[$log->info] = true;
                    }
                    continue;
                }
                $cm = $modinfo->instances[$modname][$instanceid];
                if (!$cm->uservisible) {
                    continue;
                }

                if ($log->action == 'add mod') {
                    $stradded = get_string('added', 'moodle', get_string('modulename', $modname));
                    $changelist[$log->info] = array('operation' => 'add', 'text' => "$stradded:<br /><a href=\"$CFG->wwwroot/mod/$cm->modname/view.php?id={$cm->id}\">".format_string($cm->name, true)."</a>");

                } else if ($log->action == 'update mod' and empty($changelist[$log->info])) {
                    $strupdated = get_string('updated', 'moodle', get_string('modulename', $modname));
                    $changelist[$log->info] = array('operation' => 'update', 'text' => "$strupdated:<br /><a href=\"$CFG->wwwroot/mod/$cm->modname/view.php?id={$cm->id}\">".format_string($cm->name, true)."</a>");
                }
            }
        }
    }

    if (!empty($changelist)) {
        echo $OUTPUT->heading(get_string("courseupdates").':', 3);
        $content = true;
        foreach ($changelist as $changeinfo => $change) {
            echo '<p class="activity">'.$change['text'].'</p>';
        }
    }

/// Now display new things from each module

    $usedmodules = array();
    foreach($modinfo->cms as $cm) {
        if (isset($usedmodules[$cm->modname])) {
            continue;
        }
        if (!$cm->uservisible) {
            continue;
        }
        $usedmodules[$cm->modname] = $cm->modname;
    }

    foreach ($usedmodules as $modname) {      // Each module gets it's own logs and prints them
        if (file_exists($CFG->dirroot.'/mod/'.$modname.'/lib.php')) {
            include_once($CFG->dirroot.'/mod/'.$modname.'/lib.php');
            $print_recent_activity = $modname.'_print_recent_activity';
            if (function_exists($print_recent_activity)) {
                // NOTE: original $isteacher (second parameter below) was replaced with $viewfullnames!
                $content = $print_recent_activity($course, $viewfullnames, $timestart) || $content;
            }
        } else {
            debugging("Missing lib.php in lib/{$modname} - please reinstall files or uninstall the module");
        }
    }

    if (! $content) {
        echo '<p class="message">'.get_string('nothingnew').'</p>';
    }
}

/**
 * For a given course, returns an array of course activity objects
 * Each item in the array contains he following properties:
 */
function get_array_of_activities($courseid) {
//  cm - course module id
//  mod - name of the module (eg forum)
//  section - the number of the section (eg week or topic)
//  name - the name of the instance
//  visible - is the instance visible or not
//  groupingid - grouping id
//  groupmembersonly - is this instance visible to group members only
//  extra - contains extra string to include in any link
    global $CFG, $DB;
    if(!empty($CFG->enableavailability)) {
        require_once($CFG->libdir.'/conditionlib.php');
    }

    $course = $DB->get_record('course', array('id'=>$courseid));

    if (empty($course)) {
        throw new moodle_exception('courseidnotfound');
    }

    $mod = array();

    $rawmods = get_course_mods($courseid);
    if (empty($rawmods)) {
        return $mod; // always return array
    }

    if ($sections = $DB->get_records("course_sections", array("course"=>$courseid), "section ASC")) {
       foreach ($sections as $section) {
           if (!empty($section->sequence)) {
               $sequence = explode(",", $section->sequence);
               foreach ($sequence as $seq) {
                   if (empty($rawmods[$seq])) {
                       continue;
                   }
                   $mod[$seq] = new stdClass();
                   $mod[$seq]->id               = $rawmods[$seq]->instance;
                   $mod[$seq]->cm               = $rawmods[$seq]->id;
                   $mod[$seq]->mod              = $rawmods[$seq]->modname;

                    // Oh dear. Inconsistent names left here for backward compatibility.
                   $mod[$seq]->section          = $section->section;
                   $mod[$seq]->sectionid        = $rawmods[$seq]->section;

                   $mod[$seq]->module           = $rawmods[$seq]->module;
                   $mod[$seq]->added            = $rawmods[$seq]->added;
                   $mod[$seq]->score            = $rawmods[$seq]->score;
                   $mod[$seq]->idnumber         = $rawmods[$seq]->idnumber;
                   $mod[$seq]->visible          = $rawmods[$seq]->visible;
                   $mod[$seq]->visibleold       = $rawmods[$seq]->visibleold;
                   $mod[$seq]->groupmode        = $rawmods[$seq]->groupmode;
                   $mod[$seq]->groupingid       = $rawmods[$seq]->groupingid;
                   $mod[$seq]->groupmembersonly = $rawmods[$seq]->groupmembersonly;
                   $mod[$seq]->indent           = $rawmods[$seq]->indent;
                   $mod[$seq]->completion       = $rawmods[$seq]->completion;
                   $mod[$seq]->extra            = "";
                   $mod[$seq]->completiongradeitemnumber =
                           $rawmods[$seq]->completiongradeitemnumber;
                   $mod[$seq]->completionview   = $rawmods[$seq]->completionview;
                   $mod[$seq]->completionexpected = $rawmods[$seq]->completionexpected;
                   $mod[$seq]->availablefrom    = $rawmods[$seq]->availablefrom;
                   $mod[$seq]->availableuntil   = $rawmods[$seq]->availableuntil;
                   $mod[$seq]->showavailability = $rawmods[$seq]->showavailability;
                   $mod[$seq]->showdescription  = $rawmods[$seq]->showdescription;
                   if (!empty($CFG->enableavailability)) {
                       condition_info::fill_availability_conditions($rawmods[$seq]);
                       $mod[$seq]->conditionscompletion = $rawmods[$seq]->conditionscompletion;
                       $mod[$seq]->conditionsgrade  = $rawmods[$seq]->conditionsgrade;
                   }

                   $modname = $mod[$seq]->mod;
                   $functionname = $modname."_get_coursemodule_info";

                   if (!file_exists("$CFG->dirroot/mod/$modname/lib.php")) {
                       continue;
                   }

                   include_once("$CFG->dirroot/mod/$modname/lib.php");

                   if ($hasfunction = function_exists($functionname)) {
                       if ($info = $functionname($rawmods[$seq])) {
                           if (!empty($info->icon)) {
                               $mod[$seq]->icon = $info->icon;
                           }
                           if (!empty($info->iconcomponent)) {
                               $mod[$seq]->iconcomponent = $info->iconcomponent;
                           }
                           if (!empty($info->name)) {
                               $mod[$seq]->name = $info->name;
                           }
                           if ($info instanceof cached_cm_info) {
                               // When using cached_cm_info you can include three new fields
                               // that aren't available for legacy code
                               if (!empty($info->content)) {
                                   $mod[$seq]->content = $info->content;
                               }
                               if (!empty($info->extraclasses)) {
                                   $mod[$seq]->extraclasses = $info->extraclasses;
                               }
                               if (!empty($info->iconurl)) {
                                   $mod[$seq]->iconurl = $info->iconurl;
                               }
                               if (!empty($info->onclick)) {
                                   $mod[$seq]->onclick = $info->onclick;
                               }
                               if (!empty($info->customdata)) {
                                   $mod[$seq]->customdata = $info->customdata;
                               }
                           } else {
                               // When using a stdclass, the (horrible) deprecated ->extra field
                               // is available for BC
                               if (!empty($info->extra)) {
                                   $mod[$seq]->extra = $info->extra;
                               }
                           }
                       }
                   }
                   // When there is no modname_get_coursemodule_info function,
                   // but showdescriptions is enabled, then we use the 'intro'
                   // and 'introformat' fields in the module table
                   if (!$hasfunction && $rawmods[$seq]->showdescription) {
                       if ($modvalues = $DB->get_record($rawmods[$seq]->modname,
                               array('id' => $rawmods[$seq]->instance), 'name, intro, introformat')) {
                           // Set content from intro and introformat. Filters are disabled
                           // because we  filter it with format_text at display time
                           $mod[$seq]->content = format_module_intro($rawmods[$seq]->modname,
                                   $modvalues, $rawmods[$seq]->id, false);

                           // To save making another query just below, put name in here
                           $mod[$seq]->name = $modvalues->name;
                       }
                   }
                   if (!isset($mod[$seq]->name)) {
                       $mod[$seq]->name = $DB->get_field($rawmods[$seq]->modname, "name", array("id"=>$rawmods[$seq]->instance));
                   }

                   // Minimise the database size by unsetting default options when they are
                   // 'empty'. This list corresponds to code in the cm_info constructor.
                   foreach (array('idnumber', 'groupmode', 'groupingid', 'groupmembersonly',
                           'indent', 'completion', 'extra', 'extraclasses', 'iconurl', 'onclick', 'content',
                           'icon', 'iconcomponent', 'customdata', 'showavailability', 'availablefrom',
                           'availableuntil', 'conditionscompletion', 'conditionsgrade',
                           'completionview', 'completionexpected', 'score', 'showdescription')
                           as $property) {
                       if (property_exists($mod[$seq], $property) &&
                               empty($mod[$seq]->{$property})) {
                           unset($mod[$seq]->{$property});
                       }
                   }
                   // Special case: this value is usually set to null, but may be 0
                   if (property_exists($mod[$seq], 'completiongradeitemnumber') &&
                           is_null($mod[$seq]->completiongradeitemnumber)) {
                       unset($mod[$seq]->completiongradeitemnumber);
                   }
               }
            }
        }
    }
    return $mod;
}


/**
 * Returns a number of useful structures for course displays
 */
function get_all_mods($courseid, &$mods, &$modnames, &$modnamesplural, &$modnamesused) {
    global $CFG, $DB, $COURSE;

    $mods          = array();    // course modules indexed by id
    $modnames      = array();    // all course module names (except resource!)
    $modnamesplural= array();    // all course module names (plural form)
    $modnamesused  = array();    // course module names used

    if ($allmods = $DB->get_records("modules")) {
        foreach ($allmods as $mod) {
            if (!file_exists("$CFG->dirroot/mod/$mod->name/lib.php")) {
                continue;
            }
            if ($mod->visible) {
                $modnames[$mod->name] = get_string("modulename", "$mod->name");
                $modnamesplural[$mod->name] = get_string("modulenameplural", "$mod->name");
            }
        }
        collatorlib::asort($modnames);
    } else {
        print_error("nomodules", 'debug');
    }

    $course = ($courseid==$COURSE->id) ? $COURSE : $DB->get_record('course',array('id'=>$courseid));
    $modinfo = get_fast_modinfo($course);

    if ($rawmods=$modinfo->cms) {
        foreach($rawmods as $mod) {    // Index the mods
            if (empty($modnames[$mod->modname])) {
                continue;
            }
            $mods[$mod->id] = $mod;
            $mods[$mod->id]->modfullname = $modnames[$mod->modname];
            if (!$mod->visible and !has_capability('moodle/course:viewhiddenactivities', get_context_instance(CONTEXT_COURSE, $courseid))) {
                continue;
            }
            // Check groupings
            if (!groups_course_module_visible($mod)) {
                continue;
            }
            $modnamesused[$mod->modname] = $modnames[$mod->modname];
        }
        if ($modnamesused) {
            collatorlib::asort($modnamesused);
        }
    }
}

/**
 * Returns an array of sections for the requested course id
 *
 * This function stores the sections against the course id within a staticvar encase
 * of subsequent requests. This is used all over + in some standard libs and course
 * format callbacks so subsequent requests are a reality.
 *
 * @staticvar array $coursesections
 * @param int $courseid
 * @return array Array of sections
 */
function get_all_sections($courseid) {
    global $DB;
    static $coursesections = array();
    if (!array_key_exists($courseid, $coursesections)) {
        $coursesections[$courseid] = $DB->get_records("course_sections", array("course"=>"$courseid"), "section",
                           "section, id, course, name, summary, summaryformat, sequence, visible");
    }
    return $coursesections[$courseid];
}

/**
 * Set highlighted section. Only one section can be highlighted at the time.
 *
 * @param int $courseid course id
 * @param int $marker highlight section with this number, 0 means remove higlightin
 * @return void
 */
function course_set_marker($courseid, $marker) {
    global $DB;
    $DB->set_field("course", "marker", $marker, array('id' => $courseid));
}

/**
 * For a given course section, marks it visible or hidden,
 * and does the same for every activity in that section
 *
 * @param int $courseid course id
 * @param int $sectionnumber The section number to adjust
 * @param int $visibility The new visibility
 * @return array A list of resources which were hidden in the section
 */
function set_section_visible($courseid, $sectionnumber, $visibility) {
    global $DB;

    $resourcestotoggle = array();
    if ($section = $DB->get_record("course_sections", array("course"=>$courseid, "section"=>$sectionnumber))) {
        $DB->set_field("course_sections", "visible", "$visibility", array("id"=>$section->id));
        if (!empty($section->sequence)) {
            $modules = explode(",", $section->sequence);
            foreach ($modules as $moduleid) {
                set_coursemodule_visible($moduleid, $visibility, true);
            }
        }
        rebuild_course_cache($courseid);

        // Determine which modules are visible for AJAX update
        if (!empty($modules)) {
            list($insql, $params) = $DB->get_in_or_equal($modules);
            $select = 'id ' . $insql . ' AND visible = ?';
            array_push($params, $visibility);
            if (!$visibility) {
                $select .= ' AND visibleold = 1';
            }
            $resourcestotoggle = $DB->get_fieldset_select('course_modules', 'id', $select, $params);
        }
    }
    return $resourcestotoggle;
}

/**
 * Obtains shared data that is used in print_section when displaying a
 * course-module entry.
 *
 * Calls format_text or format_string as appropriate, and obtains the correct icon.
 *
 * This data is also used in other areas of the code.
 * @param cm_info $cm Course-module data (must come from get_fast_modinfo)
 * @param object $course Moodle course object
 * @return array An array with the following values in this order:
 *   $content (optional extra content for after link),
 *   $instancename (text of link)
 */
function get_print_section_cm_text(cm_info $cm, $course) {
    global $OUTPUT;

    // Get content from modinfo if specified. Content displays either
    // in addition to the standard link (below), or replaces it if
    // the link is turned off by setting ->url to null.
    if (($content = $cm->get_content()) !== '') {
        // Improve filter performance by preloading filter setttings for all
        // activities on the course (this does nothing if called multiple
        // times)
        filter_preload_activities($cm->get_modinfo());

        // Get module context
        $modulecontext = get_context_instance(CONTEXT_MODULE, $cm->id);
        $labelformatoptions = new stdClass();
        $labelformatoptions->noclean = true;
        $labelformatoptions->overflowdiv = true;
        $labelformatoptions->context = $modulecontext;
        $content = format_text($content, FORMAT_HTML, $labelformatoptions);
    } else {
        $content = '';
    }

    // Get course context
    $coursecontext = get_context_instance(CONTEXT_COURSE, $course->id);
    $stringoptions = new stdClass;
    $stringoptions->context = $coursecontext;
    $instancename = format_string($cm->name, true,  $stringoptions);
    return array($content, $instancename);
}

/**
 * Prints a section full of activity modules
 */
function print_section($course, $section, $mods, $modnamesused, $absolute=false, $width="100%", $hidecompletion=false, $sectionreturn = false) {
    global $CFG, $USER, $DB, $PAGE, $OUTPUT;

    static $initialised;

    static $groupbuttons;
    static $groupbuttonslink;
    static $isediting;
    static $ismoving;
    static $strmovehere;
    static $strmovefull;
    static $strunreadpostsone;
    static $groupings;
    static $modulenames;

    if (!isset($initialised)) {
        $groupbuttons     = ($course->groupmode or (!$course->groupmodeforce));
        $groupbuttonslink = (!$course->groupmodeforce);
        $isediting        = $PAGE->user_is_editing();
        $ismoving         = $isediting && ismoving($course->id);
        if ($ismoving) {
            $strmovehere  = get_string("movehere");
            $strmovefull  = strip_tags(get_string("movefull", "", "'$USER->activitycopyname'"));
        }
        $modulenames      = array();
        $initialised = true;
    }

    $modinfo = get_fast_modinfo($course);
    $completioninfo = new completion_info($course);

    //Accessibility: replace table with list <ul>, but don't output empty list.
    if (!empty($section->sequence)) {

        // Fix bug #5027, don't want style=\"width:$width\".
        echo "<ul class=\"section img-text\">\n";
        $sectionmods = explode(",", $section->sequence);

        foreach ($sectionmods as $modnumber) {
            if (empty($mods[$modnumber])) {
                continue;
            }

            /**
             * @var cm_info
             */
            $mod = $mods[$modnumber];

            if ($ismoving and $mod->id == $USER->activitycopy) {
                // do not display moving mod
                continue;
            }

            if (isset($modinfo->cms[$modnumber])) {
                // We can continue (because it will not be displayed at all)
                // if:
                // 1) The activity is not visible to users
                // and
                // 2a) The 'showavailability' option is not set (if that is set,
                //     we need to display the activity so we can show
                //     availability info)
                // or
                // 2b) The 'availableinfo' is empty, i.e. the activity was
                //     hidden in a way that leaves no info, such as using the
                //     eye icon.
                if (!$modinfo->cms[$modnumber]->uservisible &&
                    (empty($modinfo->cms[$modnumber]->showavailability) ||
                      empty($modinfo->cms[$modnumber]->availableinfo))) {
                    // visibility shortcut
                    continue;
                }
            } else {
                if (!file_exists("$CFG->dirroot/mod/$mod->modname/lib.php")) {
                    // module not installed
                    continue;
                }
                if (!coursemodule_visible_for_user($mod) &&
                    empty($mod->showavailability)) {
                    // full visibility check
                    continue;
                }
            }

            if (!isset($modulenames[$mod->modname])) {
                $modulenames[$mod->modname] = get_string('modulename', $mod->modname);
            }
            $modulename = $modulenames[$mod->modname];

            // In some cases the activity is visible to user, but it is
            // dimmed. This is done if viewhiddenactivities is true and if:
            // 1. the activity is not visible, or
            // 2. the activity has dates set which do not include current, or
            // 3. the activity has any other conditions set (regardless of whether
            //    current user meets them)
            $canviewhidden = has_capability(
                'moodle/course:viewhiddenactivities',
                get_context_instance(CONTEXT_MODULE, $mod->id));
            $accessiblebutdim = false;
            if ($canviewhidden) {
                $accessiblebutdim = !$mod->visible;
                if (!empty($CFG->enableavailability)) {
                    $accessiblebutdim = $accessiblebutdim ||
                        $mod->availablefrom > time() ||
                        ($mod->availableuntil && $mod->availableuntil < time()) ||
                        count($mod->conditionsgrade) > 0 ||
                        count($mod->conditionscompletion) > 0;
                }
            }

            $liclasses = array();
            $liclasses[] = 'activity';
            $liclasses[] = $mod->modname;
            $liclasses[] = 'modtype_'.$mod->modname;
            $extraclasses = $mod->get_extra_classes();
            if ($extraclasses) {
                $liclasses = array_merge($liclasses, explode(' ', $extraclasses));
            }
            echo html_writer::start_tag('li', array('class'=>join(' ', $liclasses), 'id'=>'module-'.$modnumber));
            if ($ismoving) {
                echo '<a title="'.$strmovefull.'"'.
                     ' href="'.$CFG->wwwroot.'/course/mod.php?moveto='.$mod->id.'&amp;sesskey='.sesskey().'">'.
                     '<img class="movetarget" src="'.$OUTPUT->pix_url('movehere') . '" '.
                     ' alt="'.$strmovehere.'" /></a><br />
                     ';
            }

            $classes = array('mod-indent');
            if (!empty($mod->indent)) {
                $classes[] = 'mod-indent-'.$mod->indent;
                if ($mod->indent > 15) {
                    $classes[] = 'mod-indent-huge';
                }
            }
            echo html_writer::start_tag('div', array('class'=>join(' ', $classes)));

            // Get data about this course-module
            list($content, $instancename) =
                    get_print_section_cm_text($modinfo->cms[$modnumber], $course);

            //Accessibility: for files get description via icon, this is very ugly hack!
            $altname = '';
            $altname = $mod->modfullname;
            if (!empty($customicon)) {
                $archetype = plugin_supports('mod', $mod->modname, FEATURE_MOD_ARCHETYPE, MOD_ARCHETYPE_OTHER);
                if ($archetype == MOD_ARCHETYPE_RESOURCE) {
                    $mimetype = mimeinfo_from_icon('type', $customicon);
                    $altname = get_mimetype_description($mimetype);
                }
            }
            // Avoid unnecessary duplication: if e.g. a forum name already
            // includes the word forum (or Forum, etc) then it is unhelpful
            // to include that in the accessible description that is added.
            if (false !== strpos(textlib::strtolower($instancename),
                    textlib::strtolower($altname))) {
                $altname = '';
            }
            // File type after name, for alphabetic lists (screen reader).
            if ($altname) {
                $altname = get_accesshide(' '.$altname);
            }

            // We may be displaying this just in order to show information
            // about visibility, without the actual link
            $contentpart = '';
            if ($mod->uservisible) {
                // Nope - in this case the link is fully working for user
                $linkclasses = '';
                $textclasses = '';
                if ($accessiblebutdim) {
                    $linkclasses .= ' dimmed';
                    $textclasses .= ' dimmed_text';
                    $accesstext = '<span class="accesshide">'.
                        get_string('hiddenfromstudents').': </span>';
                } else {
                    $accesstext = '';
                }
                if ($linkclasses) {
                    $linkcss = 'class="' . trim($linkclasses) . '" ';
                } else {
                    $linkcss = '';
                }
                if ($textclasses) {
                    $textcss = 'class="' . trim($textclasses) . '" ';
                } else {
                    $textcss = '';
                }

                // Get on-click attribute value if specified
                $onclick = $mod->get_on_click();
                if ($onclick) {
                    $onclick = ' onclick="' . $onclick . '"';
                }

                if ($url = $mod->get_url()) {
                    // Display link itself
                    echo '<a ' . $linkcss . $mod->extra . $onclick .
                            ' href="' . $url . '"><img src="' . $mod->get_icon_url() .
                            '" class="activityicon" alt="' .
                            $modulename . '" /> ' .
                            $accesstext . '<span class="instancename">' .
                            $instancename . $altname . '</span></a>';

                    // If specified, display extra content after link
                    if ($content) {
                        $contentpart = '<div class="' . trim('contentafterlink' . $textclasses) .
                                '">' . $content . '</div>';
                    }
                } else {
                    // No link, so display only content
                    $contentpart = '<div ' . $textcss . $mod->extra . '>' .
                            $accesstext . $content . '</div>';
                }

                if (!empty($mod->groupingid) && has_capability('moodle/course:managegroups', get_context_instance(CONTEXT_COURSE, $course->id))) {
                    if (!isset($groupings)) {
                        $groupings = groups_get_all_groupings($course->id);
                    }
                    echo " <span class=\"groupinglabel\">(".format_string($groupings[$mod->groupingid]->name).')</span>';
                }
            } else {
                $textclasses = $extraclasses;
                $textclasses .= ' dimmed_text';
                if ($textclasses) {
                    $textcss = 'class="' . trim($textclasses) . '" ';
                } else {
                    $textcss = '';
                }
                $accesstext = '<span class="accesshide">' .
                        get_string('notavailableyet', 'condition') .
                        ': </span>';

                if ($url = $mod->get_url()) {
                    // Display greyed-out text of link
                    echo '<div ' . $textcss . $mod->extra .
                            ' >' . '<img src="' . $mod->get_icon_url() .
                            '" class="activityicon" alt="' .
                            $modulename .
                            '" /> <span>'. $instancename . $altname .
                            '</span></div>';

                    // Do not display content after link when it is greyed out like this.
                } else {
                    // No link, so display only content (also greyed)
                    $contentpart = '<div ' . $textcss . $mod->extra . '>' .
                            $accesstext . $content . '</div>';
                }
            }

            // Module can put text after the link (e.g. forum unread)
            echo $mod->get_after_link();

            // If there is content but NO link (eg label), then display the
            // content here (BEFORE any icons). In this case cons must be
            // displayed after the content so that it makes more sense visually
            // and for accessibility reasons, e.g. if you have a one-line label
            // it should work similarly (at least in terms of ordering) to an
            // activity.
            if (empty($url)) {
                echo $contentpart;
            }

            if ($isediting) {
                if ($groupbuttons and plugin_supports('mod', $mod->modname, FEATURE_GROUPS, 0)) {
                    if (! $mod->groupmodelink = $groupbuttonslink) {
                        $mod->groupmode = $course->groupmode;
                    }

                } else {
                    $mod->groupmode = false;
                }
                echo '&nbsp;&nbsp;';

                if ($sectionreturn) {
                    echo make_editing_buttons($mod, $absolute, true, $mod->indent, $section->section);
                } else {
                    echo make_editing_buttons($mod, $absolute, true, $mod->indent, 0);
                }
                echo $mod->get_after_edit_icons();
            }

            // Completion
            $completion = $hidecompletion
                ? COMPLETION_TRACKING_NONE
                : $completioninfo->is_enabled($mod);
            if ($completion!=COMPLETION_TRACKING_NONE && isloggedin() &&
                !isguestuser() && $mod->uservisible) {
                $completiondata = $completioninfo->get_data($mod,true);
                $completionicon = '';
                if ($isediting) {
                    switch ($completion) {
                        case COMPLETION_TRACKING_MANUAL :
                            $completionicon = 'manual-enabled'; break;
                        case COMPLETION_TRACKING_AUTOMATIC :
                            $completionicon = 'auto-enabled'; break;
                        default: // wtf
                    }
                } else if ($completion==COMPLETION_TRACKING_MANUAL) {
                    switch($completiondata->completionstate) {
                        case COMPLETION_INCOMPLETE:
                            $completionicon = 'manual-n'; break;
                        case COMPLETION_COMPLETE:
                            $completionicon = 'manual-y'; break;
                    }
                } else { // Automatic
                    switch($completiondata->completionstate) {
                        case COMPLETION_INCOMPLETE:
                            $completionicon = 'auto-n'; break;
                        case COMPLETION_COMPLETE:
                            $completionicon = 'auto-y'; break;
                        case COMPLETION_COMPLETE_PASS:
                            $completionicon = 'auto-pass'; break;
                        case COMPLETION_COMPLETE_FAIL:
                            $completionicon = 'auto-fail'; break;
                    }
                }
                if ($completionicon) {
                    $imgsrc = $OUTPUT->pix_url('i/completion-'.$completionicon);
                    $imgalt = s(get_string('completion-alt-'.$completionicon, 'completion', $mod->name));
                    if ($completion == COMPLETION_TRACKING_MANUAL && !$isediting) {
                        $imgtitle = s(get_string('completion-title-'.$completionicon, 'completion', $mod->name));
                        $newstate =
                            $completiondata->completionstate==COMPLETION_COMPLETE
                            ? COMPLETION_INCOMPLETE
                            : COMPLETION_COMPLETE;
                        // In manual mode the icon is a toggle form...

                        // If this completion state is used by the
                        // conditional activities system, we need to turn
                        // off the JS.
                        if (!empty($CFG->enableavailability) &&
                            condition_info::completion_value_used_as_condition($course, $mod)) {
                            $extraclass = ' preventjs';
                        } else {
                            $extraclass = '';
                        }
                        echo "
<form class='togglecompletion$extraclass' method='post' action='".$CFG->wwwroot."/course/togglecompletion.php'><div>
<input type='hidden' name='id' value='{$mod->id}' />
<input type='hidden' name='modulename' value='".s($mod->name)."' />
<input type='hidden' name='sesskey' value='".sesskey()."' />
<input type='hidden' name='completionstate' value='$newstate' />
<input type='image' src='$imgsrc' alt='$imgalt' title='$imgtitle' />
</div></form>";
                    } else {
                        // In auto mode, or when editing, the icon is just an image
                        echo "<span class='autocompletion'>";
                        echo "<img src='$imgsrc' alt='$imgalt' title='$imgalt' /></span>";
                    }
                }
            }

            // If there is content AND a link, then display the content here
            // (AFTER any icons). Otherwise it was displayed before
            if (!empty($url)) {
                echo $contentpart;
            }

            // Show availability information (for someone who isn't allowed to
            // see the activity itself, or for staff)
            if (!$mod->uservisible) {
                echo '<div class="availabilityinfo">'.$mod->availableinfo.'</div>';
            } else if ($canviewhidden && !empty($CFG->enableavailability)) {
                $ci = new condition_info($mod);
                $fullinfo = $ci->get_full_information();
                if($fullinfo) {
                    echo '<div class="availabilityinfo">'.get_string($mod->showavailability
                        ? 'userrestriction_visible'
                        : 'userrestriction_hidden','condition',
                        $fullinfo).'</div>';
                }
            }

            echo html_writer::end_tag('div');
            echo html_writer::end_tag('li')."\n";
        }

    } elseif ($ismoving) {
        echo "<ul class=\"section\">\n";
    }

    if ($ismoving) {
        echo '<li><a title="'.$strmovefull.'"'.
             ' href="'.$CFG->wwwroot.'/course/mod.php?movetosection='.$section->id.'&amp;sesskey='.sesskey().'">'.
             '<img class="movetarget" src="'.$OUTPUT->pix_url('movehere') . '" '.
             ' alt="'.$strmovehere.'" /></a></li>
             ';
    }
    if (!empty($section->sequence) || $ismoving) {
        echo "</ul><!--class='section'-->\n\n";
    }
}

/**
 * Prints the menus to add activities and resources.
 */
function print_section_add_menus($course, $section, $modnames, $vertical=false, $return=false) {
    global $CFG, $OUTPUT;

    // check to see if user can add menus
    if (!has_capability('moodle/course:manageactivities', get_context_instance(CONTEXT_COURSE, $course->id))) {
        return false;
    }

    // Retrieve all modules with associated metadata
    $modules = get_module_metadata($course, $modnames);

    // We'll sort resources and activities into two lists
    $resources = array();
    $activities = array();

    // We need to add the section section to the link for each module
    $sectionlink = '&section=' . $section;

    foreach ($modules as $module) {
        if (isset($module->types)) {
            // This module has a subtype
            // NOTE: this is legacy stuff, module subtypes are very strongly discouraged!!
            $subtypes = array();
            foreach ($module->types as $subtype) {
                $subtypes[$subtype->link . $sectionlink] = $subtype->title;
            }

            // Sort module subtypes into the list
            if (!empty($module->title)) {
                // This grouping has a name
                if ($module->archetype == MOD_CLASS_RESOURCE) {
                    $resources[] = array($module->title=>$subtypes);
                } else {
                    $activities[] = array($module->title=>$subtypes);
                }
            } else {
                // This grouping does not have a name
                if ($module->archetype == MOD_CLASS_RESOURCE) {
                    $resources = array_merge($resources, $subtypes);
                } else {
                    $activities = array_merge($activities, $subtypes);
                }
            }
        } else {
            // This module has no subtypes
            if ($module->archetype == MOD_ARCHETYPE_RESOURCE) {
                $resources[$module->link . $sectionlink] = $module->title;
            } else if ($module->archetype === MOD_ARCHETYPE_SYSTEM) {
                // System modules cannot be added by user, do not add to dropdown
            } else {
                $activities[$module->link . $sectionlink] = $module->title;
            }
        }
    }

    $straddactivity = get_string('addactivity');
    $straddresource = get_string('addresource');

    $output  = '<div class="section_add_menus">';

    if (!$vertical) {
        $output .= '<div class="horizontal">';
    }

    if (!empty($resources)) {
        $select = new url_select($resources, '', array(''=>$straddresource), "ressection$section");
        $select->set_help_icon('resources');
        $output .= $OUTPUT->render($select);
    }

    if (!empty($activities)) {
        $select = new url_select($activities, '', array(''=>$straddactivity), "section$section");
        $select->set_help_icon('activities');
        $output .= $OUTPUT->render($select);
    }

    if (!$vertical) {
        $output .= '</div>';
    }

    $output .= '</div>';

    if ($return) {
        return $output;
    } else {
        echo $output;
    }
}

/**
 * Retrieve all metadata for the requested modules
 *
 * @param object $course The Course
 * @param array $modnames An array containing the list of modules and their
 * names
 * @return array A list of stdClass objects containing metadata about each
 * module
 */
function get_module_metadata($course, $modnames) {
    global $CFG, $OUTPUT;

    // get_module_metadata will be called once per section on the page and courses may show
    // different modules to one another
    static $modlist = array();
    if (!isset($modlist[$course->id])) {
        $modlist[$course->id] = array();
    }

    $return = array();
    $urlbase = "/course/mod.php?id=$course->id&sesskey=".sesskey().'&add=';
    foreach($modnames as $modname => $modnamestr) {
        if (!course_allowed_module($course, $modname)) {
            continue;
        }
        if (isset($modlist[$modname])) {
            // This module is already cached
            $return[$modname] = $modlist[$course->id][$modname];
            continue;
        }

        // Include the module lib
        $libfile = "$CFG->dirroot/mod/$modname/lib.php";
        if (!file_exists($libfile)) {
            continue;
        }
        include_once($libfile);

        // NOTE: this is legacy stuff, module subtypes are very strongly discouraged!!
        $gettypesfunc =  $modname.'_get_types';
        if (function_exists($gettypesfunc)) {
            if ($types = $gettypesfunc()) {
                $group = new stdClass();
                $group->name = $modname;
                $group->icon = $OUTPUT->pix_icon('icon', '', $modname, array('class' => 'icon'));
                foreach($types as $type) {
                    if ($type->typestr === '--') {
                        continue;
                    }
                    if (strpos($type->typestr, '--') === 0) {
                        $group->title = str_replace('--', '', $type->typestr);
                        continue;
                    }
                    // Set the Sub Type metadata
                    $subtype = new stdClass();
                    $subtype->title = $type->typestr;
                    $subtype->type = str_replace('&amp;', '&', $type->type);
                    $subtype->name = preg_replace('/.*type=/', '', $subtype->type);
                    $subtype->archetype = $type->modclass;

                    // The group archetype should match the subtype archetypes and all subtypes
                    // should have the same archetype
                    $group->archetype = $subtype->archetype;

                    if (get_string_manager()->string_exists('help' . $subtype->name, $modname)) {
                        $subtype->help = get_string('help' . $subtype->name, $modname);
                    }
                    $subtype->link = $urlbase . $subtype->type;
                    $group->types[] = $subtype;
                }
                $modlist[$course->id][$modname] = $group;
            }
        } else {
            $module = new stdClass();
            $module->title = get_string('modulename', $modname);
            $module->name = $modname;
            $module->link = $urlbase . $modname;
            $module->icon = $OUTPUT->pix_icon('icon', '', $module->name, array('class' => 'icon'));
            if (get_string_manager()->string_exists('modulename_help', $modname)) {
                $module->help = get_string('modulename_help', $modname);
            }
            $module->archetype = plugin_supports('mod', $modname, FEATURE_MOD_ARCHETYPE, MOD_ARCHETYPE_OTHER);
            $modlist[$course->id][$modname] = $module;
        }
        $return[$modname] = $modlist[$course->id][$modname];
    }

    return $return;
}

/**
 * Return the course category context for the category with id $categoryid, except
 * that if $categoryid is 0, return the system context.
 *
 * @param integer $categoryid a category id or 0.
 * @return object the corresponding context
 */
function get_category_or_system_context($categoryid) {
    if ($categoryid) {
        return get_context_instance(CONTEXT_COURSECAT, $categoryid);
    } else {
        return get_context_instance(CONTEXT_SYSTEM);
    }
}

/**
 * Gets the child categories of a given courses category. Uses a static cache
 * to make repeat calls efficient.
 *
 * @param int $parentid the id of a course category.
 * @return array all the child course categories.
 */
function get_child_categories($parentid) {
    static $allcategories = null;

    // only fill in this variable the first time
    if (null == $allcategories) {
        $allcategories = array();

        $categories = get_categories();
        foreach ($categories as $category) {
            if (empty($allcategories[$category->parent])) {
                $allcategories[$category->parent] = array();
            }
            $allcategories[$category->parent][] = $category;
        }
    }

    if (empty($allcategories[$parentid])) {
        return array();
    } else {
        return $allcategories[$parentid];
    }
}

/**
 * This function recursively travels the categories, building up a nice list
 * for display. It also makes an array that list all the parents for each
 * category.
 *
 * For example, if you have a tree of categories like:
 *   Miscellaneous (id = 1)
 *      Subcategory (id = 2)
 *         Sub-subcategory (id = 4)
 *   Other category (id = 3)
 * Then after calling this function you will have
 * $list = array(1 => 'Miscellaneous', 2 => 'Miscellaneous / Subcategory',
 *      4 => 'Miscellaneous / Subcategory / Sub-subcategory',
 *      3 => 'Other category');
 * $parents = array(2 => array(1), 4 => array(1, 2));
 *
 * If you specify $requiredcapability, then only categories where the current
 * user has that capability will be added to $list, although all categories
 * will still be added to $parents, and if you only have $requiredcapability
 * in a child category, not the parent, then the child catgegory will still be
 * included.
 *
 * If you specify the option $excluded, then that category, and all its children,
 * are omitted from the tree. This is useful when you are doing something like
 * moving categories, where you do not want to allow people to move a category
 * to be the child of itself.
 *
 * @param array $list For output, accumulates an array categoryid => full category path name
 * @param array $parents For output, accumulates an array categoryid => list of parent category ids.
 * @param string/array $requiredcapability if given, only categories where the current
 *      user has this capability will be added to $list. Can also be an array of capabilities,
 *      in which case they are all required.
 * @param integer $excludeid Omit this category and its children from the lists built.
 * @param object $category Build the tree starting at this category - otherwise starts at the top level.
 * @param string $path For internal use, as part of recursive calls.
 */
function make_categories_list(&$list, &$parents, $requiredcapability = '',
        $excludeid = 0, $category = NULL, $path = "") {

    // initialize the arrays if needed
    if (!is_array($list)) {
        $list = array();
    }
    if (!is_array($parents)) {
        $parents = array();
    }

    if (empty($category)) {
        // Start at the top level.
        $category = new stdClass;
        $category->id = 0;
    } else {
        // This is the excluded category, don't include it.
        if ($excludeid > 0 && $excludeid == $category->id) {
            return;
        }

        $context = get_context_instance(CONTEXT_COURSECAT, $category->id);
        $categoryname = format_string($category->name, true, array('context' => $context));

        // Update $path.
        if ($path) {
            $path = $path.' / '.$categoryname;
        } else {
            $path = $categoryname;
        }

        // Add this category to $list, if the permissions check out.
        if (empty($requiredcapability)) {
            $list[$category->id] = $path;

        } else {
            $requiredcapability = (array)$requiredcapability;
            if (has_all_capabilities($requiredcapability, $context)) {
                $list[$category->id] = $path;
            }
        }
    }

    // Add all the children recursively, while updating the parents array.
    if ($categories = get_child_categories($category->id)) {
        foreach ($categories as $cat) {
            if (!empty($category->id)) {
                if (isset($parents[$category->id])) {
                    $parents[$cat->id]   = $parents[$category->id];
                }
                $parents[$cat->id][] = $category->id;
            }
            make_categories_list($list, $parents, $requiredcapability, $excludeid, $cat, $path);
        }
    }
}

/**
 * This function generates a structured array of courses and categories.
 *
 * The depth of categories is limited by $CFG->maxcategorydepth however there
 * is no limit on the number of courses!
 *
 * Suitable for use with the course renderers course_category_tree method:
 * $renderer = $PAGE->get_renderer('core','course');
 * echo $renderer->course_category_tree(get_course_category_tree());
 *
 * @global moodle_database $DB
 * @param int $id
 * @param int $depth
 */
function get_course_category_tree($id = 0, $depth = 0) {
    global $DB, $CFG;
    $viewhiddencats = has_capability('moodle/category:viewhiddencategories', get_context_instance(CONTEXT_SYSTEM));
    $categories = get_child_categories($id);
    $categoryids = array();
    foreach ($categories as $key => &$category) {
        if (!$category->visible && !$viewhiddencats) {
            unset($categories[$key]);
            continue;
        }
        $categoryids[$category->id] = $category;
        if (empty($CFG->maxcategorydepth) || $depth <= $CFG->maxcategorydepth) {
            list($category->categories, $subcategories) = get_course_category_tree($category->id, $depth+1);
            foreach ($subcategories as $subid=>$subcat) {
                $categoryids[$subid] = $subcat;
            }
            $category->courses = array();
        }
    }

    if ($depth > 0) {
        // This is a recursive call so return the required array
        return array($categories, $categoryids);
    }

    // The depth is 0 this function has just been called so we can finish it off

    list($ccselect, $ccjoin) = context_instance_preload_sql('c.id', CONTEXT_COURSE, 'ctx');
    list($catsql, $catparams) = $DB->get_in_or_equal(array_keys($categoryids));
    $sql = "SELECT
            c.id,c.sortorder,c.visible,c.fullname,c.shortname,c.summary,c.category
            $ccselect
            FROM {course} c
            $ccjoin
            WHERE c.category $catsql ORDER BY c.sortorder ASC";
    if ($courses = $DB->get_records_sql($sql, $catparams)) {
        // loop throught them
        foreach ($courses as $course) {
            if ($course->id == SITEID) {
                continue;
            }
            context_instance_preload($course);
            if (!empty($course->visible) || has_capability('moodle/course:viewhiddencourses', get_context_instance(CONTEXT_COURSE, $course->id))) {
                $categoryids[$course->category]->courses[$course->id] = $course;
            }
        }
    }
    return $categories;
}

/**
 * Recursive function to print out all the categories in a nice format
 * with or without courses included
 */
function print_whole_category_list($category=NULL, $displaylist=NULL, $parentslist=NULL, $depth=-1, $showcourses = true) {
    global $CFG;

    // maxcategorydepth == 0 meant no limit
    if (!empty($CFG->maxcategorydepth) && $depth >= $CFG->maxcategorydepth) {
        return;
    }

    if (!$displaylist) {
        make_categories_list($displaylist, $parentslist);
    }

    if ($category) {
        if ($category->visible or has_capability('moodle/category:viewhiddencategories', get_context_instance(CONTEXT_SYSTEM))) {
            print_category_info($category, $depth, $showcourses);
        } else {
            return;  // Don't bother printing children of invisible categories
        }

    } else {
        $category = new stdClass();
        $category->id = "0";
    }

    if ($categories = get_child_categories($category->id)) {   // Print all the children recursively
        $countcats = count($categories);
        $count = 0;
        $first = true;
        $last = false;
        foreach ($categories as $cat) {
            $count++;
            if ($count == $countcats) {
                $last = true;
            }
            $up = $first ? false : true;
            $down = $last ? false : true;
            $first = false;

            print_whole_category_list($cat, $displaylist, $parentslist, $depth + 1, $showcourses);
        }
    }
}

/**
 * This function will return $options array for html_writer::select(), with whitespace to denote nesting.
 */
function make_categories_options() {
    make_categories_list($cats,$parents);
    foreach ($cats as $key => $value) {
        if (array_key_exists($key,$parents)) {
            if ($indent = count($parents[$key])) {
                for ($i = 0; $i < $indent; $i++) {
                    $cats[$key] = '&nbsp;'.$cats[$key];
                }
            }
        }
    }
    return $cats;
}

/**
 * Gets the name of a course to be displayed when showing a list of courses.
 * By default this is just $course->fullname but user can configure it. The
 * result of this function should be passed through print_string.
 * @param object $course Moodle course object
 * @return string Display name of course (either fullname or short + fullname)
 */
function get_course_display_name_for_list($course) {
    global $CFG;
    if (!empty($CFG->courselistshortnames)) {
        return $course->shortname . ' ' .$course->fullname;
    } else {
        return $course->fullname;
    }
}

/**
 * Prints the category info in indented fashion
 * This function is only used by print_whole_category_list() above
 */
function print_category_info($category, $depth=0, $showcourses = false) {
    global $CFG, $DB, $OUTPUT;

    $strsummary = get_string('summary');

    $catlinkcss = null;
    if (!$category->visible) {
        $catlinkcss = array('class'=>'dimmed');
    }
    static $coursecount = null;
    if (null === $coursecount) {
        // only need to check this once
        $coursecount = $DB->count_records('course') <= FRONTPAGECOURSELIMIT;
    }

    if ($showcourses and $coursecount) {
        $catimage = '<img src="'.$OUTPUT->pix_url('i/course') . '" alt="" />';
    } else {
        $catimage = "&nbsp;";
    }

    $courses = get_courses($category->id, 'c.sortorder ASC', 'c.id,c.sortorder,c.visible,c.fullname,c.shortname,c.summary');
    $context = get_context_instance(CONTEXT_COURSECAT, $category->id);
    $fullname = format_string($category->name, true, array('context' => $context));

    if ($showcourses and $coursecount) {
        echo '<div class="categorylist clearfix">';
        $cat = '';
        $cat .= html_writer::tag('div', $catimage, array('class'=>'image'));
        $catlink = html_writer::link(new moodle_url('/course/category.php', array('id'=>$category->id)), $fullname, $catlinkcss);
        $cat .= html_writer::tag('div', $catlink, array('class'=>'name'));

        $html = '';
        if ($depth > 0) {
            for ($i=0; $i< $depth; $i++) {
                $html = html_writer::tag('div', $html . $cat, array('class'=>'indentation'));
                $cat = '';
            }
        } else {
            $html = $cat;
        }
        echo html_writer::tag('div', $html, array('class'=>'category'));
        echo html_writer::tag('div', '', array('class'=>'clearfloat'));

        // does the depth exceed maxcategorydepth
        // maxcategorydepth == 0 or unset meant no limit
        $limit = !(isset($CFG->maxcategorydepth) && ($depth >= $CFG->maxcategorydepth-1));
        if ($courses && ($limit || $CFG->maxcategorydepth == 0)) {
            foreach ($courses as $course) {
                $linkcss = null;
                if (!$course->visible) {
                    $linkcss = array('class'=>'dimmed');
                }

                $coursename = get_course_display_name_for_list($course);
                $courselink = html_writer::link(new moodle_url('/course/view.php', array('id'=>$course->id)), format_string($coursename), $linkcss);

                // print enrol info
                $courseicon = '';
                if ($icons = enrol_get_course_info_icons($course)) {
                    foreach ($icons as $pix_icon) {
                        $courseicon = $OUTPUT->render($pix_icon).' ';
                    }
                }

                $coursecontent = html_writer::tag('div', $courseicon.$courselink, array('class'=>'name'));

                if ($course->summary) {
                    $link = new moodle_url('/course/info.php?id='.$course->id);
                    $actionlink = $OUTPUT->action_link($link, '<img alt="'.$strsummary.'" src="'.$OUTPUT->pix_url('i/info') . '" />',
                        new popup_action('click', $link, 'courseinfo', array('height' => 400, 'width' => 500)),
                        array('title'=>$strsummary));

                    $coursecontent .= html_writer::tag('div', $actionlink, array('class'=>'info'));
                }

                $html = '';
                for ($i=0; $i <= $depth; $i++) {
                    $html = html_writer::tag('div', $html . $coursecontent , array('class'=>'indentation'));
                    $coursecontent = '';
                }
                echo html_writer::tag('div', $html, array('class'=>'course clearfloat'));
            }
        }
        echo '</div>';
    } else {
        echo '<div class="categorylist">';
        $html = '';
        $cat = html_writer::link(new moodle_url('/course/category.php', array('id'=>$category->id)), $fullname, $catlinkcss);
        if (count($courses) > 0) {
            $cat .= html_writer::tag('span', ' ('.count($courses).')', array('title'=>get_string('numberofcourses'), 'class'=>'numberofcourse'));
        }

        if ($depth > 0) {
            for ($i=0; $i< $depth; $i++) {
                $html = html_writer::tag('div', $html .$cat, array('class'=>'indentation'));
                $cat = '';
            }
        } else {
            $html = $cat;
        }

        echo html_writer::tag('div', $html, array('class'=>'category'));
        echo html_writer::tag('div', '', array('class'=>'clearfloat'));
        echo '</div>';
    }
}

/**
 * Print the buttons relating to course requests.
 *
 * @param object $systemcontext the system context.
 */
function print_course_request_buttons($systemcontext) {
    global $CFG, $DB, $OUTPUT;
    if (empty($CFG->enablecourserequests)) {
        return;
    }
    if (!has_capability('moodle/course:create', $systemcontext) && has_capability('moodle/course:request', $systemcontext)) {
    /// Print a button to request a new course
        echo $OUTPUT->single_button('request.php', get_string('requestcourse'), 'get');
    }
    /// Print a button to manage pending requests
    if (has_capability('moodle/site:approvecourse', $systemcontext)) {
        $disabled = !$DB->record_exists('course_request', array());
        echo $OUTPUT->single_button('pending.php', get_string('coursespending'), 'get', array('disabled'=>$disabled));
    }
}

/**
 * Does the user have permission to edit things in this category?
 *
 * @param integer $categoryid The id of the category we are showing, or 0 for system context.
 * @return boolean has_any_capability(array(...), ...); in the appropriate context.
 */
function can_edit_in_category($categoryid = 0) {
    $context = get_category_or_system_context($categoryid);
    return has_any_capability(array('moodle/category:manage', 'moodle/course:create'), $context);
}

/**
 * Prints the turn editing on/off button on course/index.php or course/category.php.
 *
 * @param integer $categoryid The id of the category we are showing, or 0 for system context.
 * @return string HTML of the editing button, or empty string, if this user is not allowed
 *      to see it.
 */
function update_category_button($categoryid = 0) {
    global $CFG, $PAGE, $OUTPUT;

    // Check permissions.
    if (!can_edit_in_category($categoryid)) {
        return '';
    }

    // Work out the appropriate action.
    if ($PAGE->user_is_editing()) {
        $label = get_string('turneditingoff');
        $edit = 'off';
    } else {
        $label = get_string('turneditingon');
        $edit = 'on';
    }

    // Generate the button HTML.
    $options = array('categoryedit' => $edit, 'sesskey' => sesskey());
    if ($categoryid) {
        $options['id'] = $categoryid;
        $page = 'category.php';
    } else {
        $page = 'index.php';
    }
    return $OUTPUT->single_button(new moodle_url('/course/' . $page, $options), $label, 'get');
}

/**
 * Category is 0 (for all courses) or an object
 */
function print_courses($category) {
    global $CFG, $OUTPUT;

    if (!is_object($category) && $category==0) {
        $categories = get_child_categories(0);  // Parent = 0   ie top-level categories only
        if (is_array($categories) && count($categories) == 1) {
            $category   = array_shift($categories);
            $courses    = get_courses_wmanagers($category->id,
                                                'c.sortorder ASC',
                                                array('summary','summaryformat'));
        } else {
            $courses    = get_courses_wmanagers('all',
                                                'c.sortorder ASC',
                                                array('summary','summaryformat'));
        }
        unset($categories);
    } else {
        $courses    = get_courses_wmanagers($category->id,
                                            'c.sortorder ASC',
                                            array('summary','summaryformat'));
    }

    if ($courses) {
        echo html_writer::start_tag('ul', array('class'=>'unlist'));
        foreach ($courses as $course) {
            $coursecontext = get_context_instance(CONTEXT_COURSE, $course->id);
            if ($course->visible == 1 || has_capability('moodle/course:viewhiddencourses', $coursecontext)) {
                echo html_writer::start_tag('li');
                print_course($course);
                echo html_writer::end_tag('li');
            }
        }
        echo html_writer::end_tag('ul');
    } else {
        echo $OUTPUT->heading(get_string("nocoursesyet"));
        $context = get_context_instance(CONTEXT_SYSTEM);
        if (has_capability('moodle/course:create', $context)) {
            $options = array();
            if (!empty($category->id)) {
                $options['category'] = $category->id;
            } else {
                $options['category'] = $CFG->defaultrequestcategory;
            }
            echo html_writer::start_tag('div', array('class'=>'addcoursebutton'));
            echo $OUTPUT->single_button(new moodle_url('/course/edit.php', $options), get_string("addnewcourse"));
            echo html_writer::end_tag('div');
        }
    }
}

/**
 * Print a description of a course, suitable for browsing in a list.
 *
 * @param object $course the course object.
 * @param string $highlightterms (optional) some search terms that should be highlighted in the display.
 */
function print_course($course, $highlightterms = '') {
    global $CFG, $USER, $DB, $OUTPUT;

    $context = get_context_instance(CONTEXT_COURSE, $course->id);

    // Rewrite file URLs so that they are correct
    $course->summary = file_rewrite_pluginfile_urls($course->summary, 'pluginfile.php', $context->id, 'course', 'summary', NULL);

    echo html_writer::start_tag('div', array('class'=>'coursebox clearfix'));
    echo html_writer::start_tag('div', array('class'=>'info'));
    echo html_writer::start_tag('h3', array('class'=>'name'));

    $linkhref = new moodle_url('/course/view.php', array('id'=>$course->id));

    $coursename = get_course_display_name_for_list($course);
    $linktext = highlight($highlightterms, format_string($coursename));
    $linkparams = array('title'=>get_string('entercourse'));
    if (empty($course->visible)) {
        $linkparams['class'] = 'dimmed';
    }
    echo html_writer::link($linkhref, $linktext, $linkparams);
    echo html_writer::end_tag('h3');

    /// first find all roles that are supposed to be displayed
    if (!empty($CFG->coursecontact)) {
        $managerroles = explode(',', $CFG->coursecontact);
        $namesarray = array();
        $rusers = array();

        if (!isset($course->managers)) {
            $rusers = get_role_users($managerroles, $context, true,
                'ra.id AS raid, u.id, u.username, u.firstname, u.lastname,
                 r.name AS rolename, r.sortorder, r.id AS roleid',
                'r.sortorder ASC, u.lastname ASC');
        } else {
            //  use the managers array if we have it for perf reasosn
            //  populate the datastructure like output of get_role_users();
            foreach ($course->managers as $manager) {
                $u = new stdClass();
                $u = $manager->user;
                $u->roleid = $manager->roleid;
                $u->rolename = $manager->rolename;

                $rusers[] = $u;
            }
        }

        /// Rename some of the role names if needed
        if (isset($context)) {
            $aliasnames = $DB->get_records('role_names', array('contextid'=>$context->id), '', 'roleid,contextid,name');
        }

        $namesarray = array();
        $canviewfullnames = has_capability('moodle/site:viewfullnames', $context);
        foreach ($rusers as $ra) {
            if (isset($namesarray[$ra->id])) {
                //  only display a user once with the higest sortorder role
                continue;
            }

            if (isset($aliasnames[$ra->roleid])) {
                $ra->rolename = $aliasnames[$ra->roleid]->name;
            }

            $fullname = fullname($ra, $canviewfullnames);
            $namesarray[$ra->id] = format_string($ra->rolename).': '.
                html_writer::link(new moodle_url('/user/view.php', array('id'=>$ra->id, 'course'=>SITEID)), $fullname);
        }

        if (!empty($namesarray)) {
            echo html_writer::start_tag('ul', array('class'=>'teachers'));
            foreach ($namesarray as $name) {
                echo html_writer::tag('li', $name);
            }
            echo html_writer::end_tag('ul');
        }
    }
    echo html_writer::end_tag('div'); // End of info div

    echo html_writer::start_tag('div', array('class'=>'summary'));
    $options = new stdClass();
    $options->noclean = true;
    $options->para = false;
    $options->overflowdiv = true;
    if (!isset($course->summaryformat)) {
        $course->summaryformat = FORMAT_MOODLE;
    }
    echo highlight($highlightterms, format_text($course->summary, $course->summaryformat, $options,  $course->id));
    if ($icons = enrol_get_course_info_icons($course)) {
        echo html_writer::start_tag('div', array('class'=>'enrolmenticons'));
        foreach ($icons as $icon) {
            echo $OUTPUT->render($icon);
        }
        echo html_writer::end_tag('div'); // End of enrolmenticons div
    }
    echo html_writer::end_tag('div'); // End of summary div
    echo html_writer::end_tag('div'); // End of coursebox div
}

/**
 * Prints custom user information on the home page.
 * Over time this can include all sorts of information
 */
function print_my_moodle() {
    global $USER, $CFG, $DB, $OUTPUT;

    if (!isloggedin() or isguestuser()) {
        print_error('nopermissions', '', '', 'See My Moodle');
    }

    $courses  = enrol_get_my_courses('summary', 'visible DESC,sortorder ASC');
    $rhosts   = array();
    $rcourses = array();
    if (!empty($CFG->mnet_dispatcher_mode) && $CFG->mnet_dispatcher_mode==='strict') {
        $rcourses = get_my_remotecourses($USER->id);
        $rhosts   = get_my_remotehosts();
    }

    if (!empty($courses) || !empty($rcourses) || !empty($rhosts)) {

        if (!empty($courses)) {
            echo '<ul class="unlist">';
            foreach ($courses as $course) {
                if ($course->id == SITEID) {
                    continue;
                }
                echo '<li>';
                print_course($course);
                echo "</li>\n";
            }
            echo "</ul>\n";
        }

        // MNET
        if (!empty($rcourses)) {
            // at the IDP, we know of all the remote courses
            foreach ($rcourses as $course) {
                print_remote_course($course, "100%");
            }
        } elseif (!empty($rhosts)) {
            // non-IDP, we know of all the remote servers, but not courses
            foreach ($rhosts as $host) {
                print_remote_host($host, "100%");
            }
        }
        unset($course);
        unset($host);

        if ($DB->count_records("course") > (count($courses) + 1) ) {  // Some courses not being displayed
            echo "<table width=\"100%\"><tr><td align=\"center\">";
            print_course_search("", false, "short");
            echo "</td><td align=\"center\">";
            echo $OUTPUT->single_button("$CFG->wwwroot/course/index.php", get_string("fulllistofcourses"), "get");
            echo "</td></tr></table>\n";
        }

    } else {
        if ($DB->count_records("course_categories") > 1) {
            echo $OUTPUT->box_start("categorybox");
            print_whole_category_list();
            echo $OUTPUT->box_end();
        } else {
            print_courses(0);
        }
    }
}


function print_course_search($value="", $return=false, $format="plain") {
    global $CFG;
    static $count = 0;

    $count++;

    $id = 'coursesearch';

    if ($count > 1) {
        $id .= $count;
    }

    $strsearchcourses= get_string("searchcourses");

    if ($format == 'plain') {
        $output  = '<form id="'.$id.'" action="'.$CFG->wwwroot.'/course/search.php" method="get">';
        $output .= '<fieldset class="coursesearchbox invisiblefieldset">';
        $output .= '<label for="coursesearchbox">'.$strsearchcourses.': </label>';
        $output .= '<input type="text" id="coursesearchbox" size="30" name="search" value="'.s($value).'" />';
        $output .= '<input type="submit" value="'.get_string('go').'" />';
        $output .= '</fieldset></form>';
    } else if ($format == 'short') {
        $output  = '<form id="'.$id.'" action="'.$CFG->wwwroot.'/course/search.php" method="get">';
        $output .= '<fieldset class="coursesearchbox invisiblefieldset">';
        $output .= '<label for="shortsearchbox">'.$strsearchcourses.': </label>';
        $output .= '<input type="text" id="shortsearchbox" size="12" name="search" alt="'.s($strsearchcourses).'" value="'.s($value).'" />';
        $output .= '<input type="submit" value="'.get_string('go').'" />';
        $output .= '</fieldset></form>';
    } else if ($format == 'navbar') {
        $output  = '<form id="coursesearchnavbar" action="'.$CFG->wwwroot.'/course/search.php" method="get">';
        $output .= '<fieldset class="coursesearchbox invisiblefieldset">';
        $output .= '<label for="navsearchbox">'.$strsearchcourses.': </label>';
        $output .= '<input type="text" id="navsearchbox" size="20" name="search" alt="'.s($strsearchcourses).'" value="'.s($value).'" />';
        $output .= '<input type="submit" value="'.get_string('go').'" />';
        $output .= '</fieldset></form>';
    }

    if ($return) {
        return $output;
    }
    echo $output;
}

function print_remote_course($course, $width="100%") {
    global $CFG, $USER;

    $linkcss = '';

    $url = "{$CFG->wwwroot}/auth/mnet/jump.php?hostid={$course->hostid}&amp;wantsurl=/course/view.php?id={$course->remoteid}";

    echo '<div class="coursebox remotecoursebox clearfix">';
    echo '<div class="info">';
    echo '<div class="name"><a title="'.get_string('entercourse').'"'.
         $linkcss.' href="'.$url.'">'
        .  format_string($course->fullname) .'</a><br />'
        . format_string($course->hostname) . ' : '
        . format_string($course->cat_name) . ' : '
        . format_string($course->shortname). '</div>';
    echo '</div><div class="summary">';
    $options = new stdClass();
    $options->noclean = true;
    $options->para = false;
    $options->overflowdiv = true;
    echo format_text($course->summary, $course->summaryformat, $options);
    echo '</div>';
    echo '</div>';
}

function print_remote_host($host, $width="100%") {
    global $OUTPUT;

    $linkcss = '';

    echo '<div class="coursebox clearfix">';
    echo '<div class="info">';
    echo '<div class="name">';
    echo '<img src="'.$OUTPUT->pix_url('i/mnethost') . '" class="icon" alt="'.get_string('course').'" />';
    echo '<a title="'.s($host['name']).'" href="'.s($host['url']).'">'
        . s($host['name']).'</a> - ';
    echo $host['count'] . ' ' . get_string('courses');
    echo '</div>';
    echo '</div>';
    echo '</div>';
}


/// MODULE FUNCTIONS /////////////////////////////////////////////////////////////////

function add_course_module($mod) {
    global $DB;

    $mod->added = time();
    unset($mod->id);

    return $DB->insert_record("course_modules", $mod);
}

/**
 * Returns course section - creates new if does not exist yet.
 * @param int $relative section number
 * @param int $courseid
 * @return object $course_section object
 */
function get_course_section($section, $courseid) {
    global $DB;

    if ($cw = $DB->get_record("course_sections", array("section"=>$section, "course"=>$courseid))) {
        return $cw;
    }
    $cw = new stdClass();
    $cw->course   = $courseid;
    $cw->section  = $section;
    $cw->summary  = "";
    $cw->summaryformat = FORMAT_HTML;
    $cw->sequence = "";
    $id = $DB->insert_record("course_sections", $cw);
    return $DB->get_record("course_sections", array("id"=>$id));
}
/**
 * Given a full mod object with section and course already defined, adds this module to that section.
 *
 * @param object $mod
 * @param int $beforemod An existing ID which we will insert the new module before
 * @return int The course_sections ID where the mod is inserted
 */
function add_mod_to_section($mod, $beforemod=NULL) {
    global $DB;

    if ($section = $DB->get_record("course_sections", array("course"=>$mod->course, "section"=>$mod->section))) {

        $section->sequence = trim($section->sequence);

        if (empty($section->sequence)) {
            $newsequence = "$mod->coursemodule";

        } else if ($beforemod) {
            $modarray = explode(",", $section->sequence);

            if ($key = array_keys($modarray, $beforemod->id)) {
                $insertarray = array($mod->id, $beforemod->id);
                array_splice($modarray, $key[0], 1, $insertarray);
                $newsequence = implode(",", $modarray);

            } else {  // Just tack it on the end anyway
                $newsequence = "$section->sequence,$mod->coursemodule";
            }

        } else {
            $newsequence = "$section->sequence,$mod->coursemodule";
        }

        $DB->set_field("course_sections", "sequence", $newsequence, array("id"=>$section->id));
        return $section->id;     // Return course_sections ID that was used.

    } else {  // Insert a new record
        $section = new stdClass();
        $section->course   = $mod->course;
        $section->section  = $mod->section;
        $section->summary  = "";
        $section->summaryformat = FORMAT_HTML;
        $section->sequence = $mod->coursemodule;
        return $DB->insert_record("course_sections", $section);
    }
}

function set_coursemodule_groupmode($id, $groupmode) {
    global $DB;
    return $DB->set_field("course_modules", "groupmode", $groupmode, array("id"=>$id));
}

function set_coursemodule_idnumber($id, $idnumber) {
    global $DB;
    return $DB->set_field("course_modules", "idnumber", $idnumber, array("id"=>$id));
}

/**
* $prevstateoverrides = true will set the visibility of the course module
* to what is defined in visibleold. This enables us to remember the current
* visibility when making a whole section hidden, so that when we toggle
* that section back to visible, we are able to return the visibility of
* the course module back to what it was originally.
*/
function set_coursemodule_visible($id, $visible, $prevstateoverrides=false) {
    global $DB, $CFG;
    require_once($CFG->libdir.'/gradelib.php');

    if (!$cm = $DB->get_record('course_modules', array('id'=>$id))) {
        return false;
    }
    if (!$modulename = $DB->get_field('modules', 'name', array('id'=>$cm->module))) {
        return false;
    }
    if ($events = $DB->get_records('event', array('instance'=>$cm->instance, 'modulename'=>$modulename))) {
        foreach($events as $event) {
            if ($visible) {
                show_event($event);
            } else {
                hide_event($event);
            }
        }
    }

    // hide the associated grade items so the teacher doesn't also have to go to the gradebook and hide them there
    $grade_items = grade_item::fetch_all(array('itemtype'=>'mod', 'itemmodule'=>$modulename, 'iteminstance'=>$cm->instance, 'courseid'=>$cm->course));
    if ($grade_items) {
        foreach ($grade_items as $grade_item) {
            $grade_item->set_hidden(!$visible);
        }
    }

    if ($prevstateoverrides) {
        if ($visible == '0') {
            // Remember the current visible state so we can toggle this back.
            $DB->set_field('course_modules', 'visibleold', $cm->visible, array('id'=>$id));
        } else {
            // Get the previous saved visible states.
            return $DB->set_field('course_modules', 'visible', $cm->visibleold, array('id'=>$id));
        }
    }
    return $DB->set_field("course_modules", "visible", $visible, array("id"=>$id));
}

/**
 * Delete a course module and any associated data at the course level (events)
 * Until 1.5 this function simply marked a deleted flag ... now it
 * deletes it completely.
 *
 */
function delete_course_module($id) {
    global $CFG, $DB;
    require_once($CFG->libdir.'/gradelib.php');
    require_once($CFG->dirroot.'/blog/lib.php');

    if (!$cm = $DB->get_record('course_modules', array('id'=>$id))) {
        return true;
    }
    $modulename = $DB->get_field('modules', 'name', array('id'=>$cm->module));
    //delete events from calendar
    if ($events = $DB->get_records('event', array('instance'=>$cm->instance, 'modulename'=>$modulename))) {
        foreach($events as $event) {
            delete_event($event->id);
        }
    }
    //delete grade items, outcome items and grades attached to modules
    if ($grade_items = grade_item::fetch_all(array('itemtype'=>'mod', 'itemmodule'=>$modulename,
                                                   'iteminstance'=>$cm->instance, 'courseid'=>$cm->course))) {
        foreach ($grade_items as $grade_item) {
            $grade_item->delete('moddelete');
        }
    }
    // Delete completion and availability data; it is better to do this even if the
    // features are not turned on, in case they were turned on previously (these will be
    // very quick on an empty table)
    $DB->delete_records('course_modules_completion', array('coursemoduleid' => $cm->id));
    $DB->delete_records('course_modules_availability', array('coursemoduleid'=> $cm->id));
    $DB->delete_records('course_completion_criteria', array('moduleinstance' => $cm->id,
                                                            'criteriatype' => COMPLETION_CRITERIA_TYPE_ACTIVITY));

    delete_context(CONTEXT_MODULE, $cm->id);
    return $DB->delete_records('course_modules', array('id'=>$cm->id));
}

function delete_mod_from_section($mod, $section) {
    global $DB;

    if ($section = $DB->get_record("course_sections", array("id"=>$section)) ) {

        $modarray = explode(",", $section->sequence);

        if ($key = array_keys ($modarray, $mod)) {
            array_splice($modarray, $key[0], 1);
            $newsequence = implode(",", $modarray);
            return $DB->set_field("course_sections", "sequence", $newsequence, array("id"=>$section->id));
        } else {
            return false;
        }

    }
    return false;
}

/**
 * Moves a section up or down by 1. CANNOT BE USED DIRECTLY BY AJAX!
 *
 * @param object $course course object
 * @param int $section Section number (not id!!!)
 * @param int $move (-1 or 1)
 * @return boolean true if section moved successfully
 */
function move_section($course, $section, $move) {
/// Moves a whole course section up and down within the course
    global $USER, $DB;

    if (!$move) {
        return true;
    }

    $sectiondest = $section + $move;

    if ($sectiondest > $course->numsections or $sectiondest < 1) {
        return false;
    }

    if (!$sectionrecord = $DB->get_record("course_sections", array("course"=>$course->id, "section"=>$section))) {
        return false;
    }

    if (!$sectiondestrecord = $DB->get_record("course_sections", array("course"=>$course->id, "section"=>$sectiondest))) {
        return false;
    }

    // Three-step change ensures that the section always remains unique (there is
    // a unique index now)
    $DB->set_field("course_sections", "section", -$sectiondest, array("id"=>$sectionrecord->id));
    $DB->set_field("course_sections", "section", $section, array("id"=>$sectiondestrecord->id));
    $DB->set_field("course_sections", "section", $sectiondest, array("id"=>$sectionrecord->id));

    // Update highlighting if the move affects highlighted section
    if ($course->marker == $section) {
        course_set_marker($course->id, $sectiondest);
    } elseif ($course->marker == $sectiondest) {
        course_set_marker($course->id, $section);
    }


    // Fix order if needed. The database prevents duplicate sections, but it is
    // possible there could be a gap in the numbering.
    $sections = $DB->get_records('course_sections', array('course'=>$course->id), 'section ASC');
    $n = 0;
    foreach ($sections as $section) {
        if ($section->section != $n) {
            $DB->set_field('course_sections', 'section', $n, array('id'=>$section->id));
        }
        $n++;
    }
    return true;
}

/**
 * Moves a section within a course, from a position to another.
 * Be very careful: $section and $destination refer to section number,
 * not id!.
 *
 * @param object $course
 * @param int $section Section number (not id!!!)
 * @param int $destination
 * @return boolean Result
 */
function move_section_to($course, $section, $destination) {
/// Moves a whole course section up and down within the course
    global $USER, $DB;

    if (!$destination && $destination != 0) {
        return true;
    }

    if ($destination > $course->numsections) {
        return false;
    }

    // Get all sections for this course and re-order them (2 of them should now share the same section number)
    if (!$sections = $DB->get_records_menu('course_sections', array('course' => $course->id),
            'section ASC, id ASC', 'id, section')) {
        return false;
    }

    $movedsections = reorder_sections($sections, $section, $destination);

    // Update all sections. Do this in 2 steps to avoid breaking database
    // uniqueness constraint
    $transaction = $DB->start_delegated_transaction();
    foreach ($movedsections as $id => $position) {
        if ($sections[$id] !== $position) {
            $DB->set_field('course_sections', 'section', -$position, array('id' => $id));
        }
    }
    foreach ($movedsections as $id => $position) {
        if ($sections[$id] !== $position) {
            $DB->set_field('course_sections', 'section', $position, array('id' => $id));
        }
    }

    // Adjust destination to reflect the actual section
    $moveup = false;
    if ($section > $destination) {
        $destination++;
        $moveup = true;
    }

    // If we move the highlighted section itself, then just highlight the destination.
    // Adjust the higlighted section location if we move something over it either direction.
    if ($section == $course->marker) {
        course_set_marker($course->id, $destination);
    } elseif ($moveup && $section > $course->marker && $course->marker >= $destination) {
        course_set_marker($course->id, $course->marker+1);
    } elseif (!$moveup && $section < $course->marker && $course->marker <= $destination) {
        course_set_marker($course->id, $course->marker-1);
    }

    $transaction->allow_commit();
    return true;
}

/**
 * Reordering algorithm for course sections. Given an array of section->section indexed by section->id,
 * an original position number and a target position number, rebuilds the array so that the
 * move is made without any duplication of section positions.
 * Note: The target_position is the position AFTER WHICH the moved section will be inserted. If you want to
 * insert a section before the first one, you must give 0 as the target (section 0 can never be moved).
 *
 * @param array $sections
 * @param int $origin_position
 * @param int $target_position
 * @return array
 */
function reorder_sections($sections, $origin_position, $target_position) {
    if (!is_array($sections)) {
        return false;
    }

    // We can't move section position 0
    if ($origin_position < 1) {
        echo "We can't move section position 0";
        return false;
    }

    // Locate origin section in sections array
    if (!$origin_key = array_search($origin_position, $sections)) {
        echo "searched position not in sections array";
        return false; // searched position not in sections array
    }

    // Extract origin section
    $origin_section = $sections[$origin_key];
    unset($sections[$origin_key]);

    // Find offset of target position (stupid PHP's array_splice requires offset instead of key index!)
    $found = false;
    $append_array = array();
    foreach ($sections as $id => $position) {
        if ($found) {
            $append_array[$id] = $position;
            unset($sections[$id]);
        }
        if ($position == $target_position) {
            $found = true;
        }
    }

    // Append moved section
    $sections[$origin_key] = $origin_section;

    // Append rest of array (if applicable)
    if (!empty($append_array)) {
        foreach ($append_array as $id => $position) {
            $sections[$id] = $position;
        }
    }

    // Renumber positions
    $position = 0;
    foreach ($sections as $id => $p) {
        $sections[$id] = $position;
        $position++;
    }

    return $sections;

}

/**
 * Move the module object $mod to the specified $section
 * If $beforemod exists then that is the module
 * before which $modid should be inserted
 * All parameters are objects
 */
function moveto_module($mod, $section, $beforemod=NULL) {
    global $DB, $OUTPUT;

/// Remove original module from original section
    if (! delete_mod_from_section($mod->id, $mod->section)) {
        echo $OUTPUT->notification("Could not delete module from existing section");
    }

/// Update module itself if necessary

    if ($mod->section != $section->id) {
        $mod->section = $section->id;
        $DB->update_record("course_modules", $mod);
        // if moving to a hidden section then hide module
        if (!$section->visible) {
            set_coursemodule_visible($mod->id, 0);
        }
    }

/// Add the module into the new section

    $mod->course       = $section->course;
    $mod->section      = $section->section;  // need relative reference
    $mod->coursemodule = $mod->id;

    if (! add_mod_to_section($mod, $beforemod)) {
        return false;
    }

    return true;
}

/**
 * Produces the editing buttons for a module
 *
 * @global core_renderer $OUTPUT
 * @staticvar type $str
 * @param stdClass $mod The module to produce editing buttons for
 * @param bool $absolute_ignored ignored - all links are absolute
 * @param bool $moveselect If true a move seleciton process is used (default true)
 * @param int $indent The current indenting
 * @param int $section The section to link back to
 * @return string XHTML for the editing buttons
 */
function make_editing_buttons(stdClass $mod, $absolute_ignored = true, $moveselect = true, $indent=-1, $section=-1) {
    global $CFG, $OUTPUT, $COURSE;

    static $str;

    $coursecontext = get_context_instance(CONTEXT_COURSE, $mod->course);
    $modcontext = get_context_instance(CONTEXT_MODULE, $mod->id);

    $editcaps = array('moodle/course:manageactivities', 'moodle/course:activityvisibility', 'moodle/role:assign');
    $dupecaps = array('moodle/backup:backuptargetimport', 'moodle/restore:restoretargetimport');

    // no permission to edit anything
    if (!has_any_capability($editcaps, $modcontext) and !has_all_capabilities($dupecaps, $coursecontext)) {
        return false;
    }

    $hasmanageactivities = has_capability('moodle/course:manageactivities', $modcontext);

    if (!isset($str)) {
        $str = new stdClass;
        $str->assign         = get_string("assignroles", 'role');
        $str->delete         = get_string("delete");
        $str->move           = get_string("move");
        $str->moveup         = get_string("moveup");
        $str->movedown       = get_string("movedown");
        $str->moveright      = get_string("moveright");
        $str->moveleft       = get_string("moveleft");
        $str->update         = get_string("update");
        $str->duplicate      = get_string("duplicate");
        $str->hide           = get_string("hide");
        $str->show           = get_string("show");
        $str->groupsnone     = get_string('clicktochangeinbrackets', 'moodle', get_string("groupsnone"));
        $str->groupsseparate = get_string('clicktochangeinbrackets', 'moodle', get_string("groupsseparate"));
        $str->groupsvisible  = get_string('clicktochangeinbrackets', 'moodle', get_string("groupsvisible"));
        $str->forcedgroupsnone     = get_string('forcedmodeinbrackets', 'moodle', get_string("groupsnone"));
        $str->forcedgroupsseparate = get_string('forcedmodeinbrackets', 'moodle', get_string("groupsseparate"));
        $str->forcedgroupsvisible  = get_string('forcedmodeinbrackets', 'moodle', get_string("groupsvisible"));
        $str->edittitle = get_string('edittitle', 'moodle');
    }

    $baseurl = new moodle_url('/course/mod.php', array('sesskey' => sesskey()));

    if ($section >= 0) {
        $baseurl->param('sr', $section);
    }
    $actions = array();

    // AJAX edit title
    if ($mod->modname !== 'label' && $hasmanageactivities && course_ajax_enabled($COURSE)) {
        $actions[] = new action_link(
            new moodle_url($baseurl, array('update' => $mod->id)),
            new pix_icon('t/editstring', $str->edittitle, 'moodle', array('class' => 'iconsmall visibleifjs')),
            null,
            array('class' => 'editing_title', 'title' => $str->edittitle)
        );
    }

    // leftright
    if ($hasmanageactivities) {
        if (right_to_left()) {   // Exchange arrows on RTL
            $rightarrow = 't/left';
            $leftarrow  = 't/right';
        } else {
            $rightarrow = 't/right';
            $leftarrow  = 't/left';
        }

        if ($indent > 0) {
            $actions[] = new action_link(
                new moodle_url($baseurl, array('id' => $mod->id, 'indent' => '-1')),
                new pix_icon($leftarrow, $str->moveleft, 'moodle', array('class' => 'iconsmall')),
                null,
                array('class' => 'editing_moveleft', 'title' => $str->moveleft)
            );
        }
        if ($indent >= 0) {
            $actions[] = new action_link(
                new moodle_url($baseurl, array('id' => $mod->id, 'indent' => '1')),
                new pix_icon($rightarrow, $str->moveright, 'moodle', array('class' => 'iconsmall')),
                null,
                array('class' => 'editing_moveright', 'title' => $str->moveright)
            );
        }
    }

    // move
    if ($hasmanageactivities) {
        if ($moveselect) {
            $actions[] = new action_link(
                new moodle_url($baseurl, array('copy' => $mod->id)),
                new pix_icon('t/move', $str->move, 'moodle', array('class' => 'iconsmall')),
                null,
                array('class' => 'editing_move', 'title' => $str->move)
            );
        } else {
            $actions[] = new action_link(
                new moodle_url($baseurl, array('id' => $mod->id, 'move' => '-1')),
                new pix_icon('t/up', $str->moveup, 'moodle', array('class' => 'iconsmall')),
                null,
                array('class' => 'editing_moveup', 'title' => $str->moveup)
            );
            $actions[] = new action_link(
                new moodle_url($baseurl, array('id' => $mod->id, 'move' => '1')),
                new pix_icon('t/down', $str->movedown, 'moodle', array('class' => 'iconsmall')),
                null,
                array('class' => 'editing_movedown', 'title' => $str->movedown)
            );
        }
    }

    // Update
    if ($hasmanageactivities) {
        $actions[] = new action_link(
            new moodle_url($baseurl, array('update' => $mod->id)),
            new pix_icon('t/edit', $str->update, 'moodle', array('class' => 'iconsmall')),
            null,
            array('class' => 'editing_update', 'title' => $str->update)
        );
    }

    // Duplicate (require both target import caps to be able to duplicate, see modduplicate.php)
    if (has_all_capabilities($dupecaps, $coursecontext)) {
        $actions[] = new action_link(
            new moodle_url($baseurl, array('duplicate' => $mod->id)),
            new pix_icon('t/copy', $str->duplicate, 'moodle', array('class' => 'iconsmall')),
            null,
            array('class' => 'editing_duplicate', 'title' => $str->duplicate)
        );
    }

    // Delete
    if ($hasmanageactivities) {
        $actions[] = new action_link(
            new moodle_url($baseurl, array('delete' => $mod->id)),
            new pix_icon('t/delete', $str->delete, 'moodle', array('class' => 'iconsmall')),
            null,
            array('class' => 'editing_delete', 'title' => $str->delete)
        );
    }

    // hideshow
    if (has_capability('moodle/course:activityvisibility', $modcontext)) {
        if ($mod->visible) {
            $actions[] = new action_link(
                new moodle_url($baseurl, array('hide' => $mod->id)),
                new pix_icon('t/hide', $str->hide, 'moodle', array('class' => 'iconsmall')),
                null,
                array('class' => 'editing_hide', 'title' => $str->hide)
            );
        } else {
            $actions[] = new action_link(
                new moodle_url($baseurl, array('show' => $mod->id)),
                new pix_icon('t/show', $str->show, 'moodle', array('class' => 'iconsmall')),
                null,
                array('class' => 'editing_show', 'title' => $str->show)
            );
        }
    }

    // groupmode
    if ($hasmanageactivities and $mod->groupmode !== false) {
        if ($mod->groupmode == SEPARATEGROUPS) {
            $groupmode = 0;
            $grouptitle = $str->groupsseparate;
            $forcedgrouptitle = $str->forcedgroupsseparate;
            $groupclass = 'editing_groupsseparate';
            $groupimage = 't/groups';
        } else if ($mod->groupmode == VISIBLEGROUPS) {
            $groupmode = 1;
            $grouptitle = $str->groupsvisible;
            $forcedgrouptitle = $str->forcedgroupsvisible;
            $groupclass = 'editing_groupsvisible';
            $groupimage = 't/groupv';
        } else {
            $groupmode = 2;
            $grouptitle = $str->groupsnone;
            $forcedgrouptitle = $str->forcedgroupsnone;
            $groupclass = 'editing_groupsnone';
            $groupimage = 't/groupn';
        }
        if ($mod->groupmodelink) {
            $actions[] = new action_link(
                new moodle_url($baseurl, array('id' => $mod->id, 'groupmode' => $groupmode)),
                new pix_icon($groupimage, $grouptitle, 'moodle', array('class' => 'iconsmall')),
                null,
                array('class' => $groupclass, 'title' => $grouptitle)
            );
        } else {
            $actions[] = new pix_icon($groupimage, $forcedgrouptitle, 'moodle', array('title' => $forcedgrouptitle, 'class' => 'iconsmall'));
        }
    }

    // Assign
    if (has_capability('moodle/role:assign', $modcontext)){
        $actions[] = new action_link(
            new moodle_url('/'.$CFG->admin.'/roles/assign.php', array('contextid' => $modcontext->id)),
            new pix_icon('i/roles', $str->assign, 'moodle', array('class' => 'iconsmall')),
            null,
            array('class' => 'editing_assign', 'title' => $str->assign)
        );
    }

    $output = html_writer::start_tag('span', array('class' => 'commands'));
    foreach ($actions as $action) {
        if ($action instanceof renderable) {
            $output .= $OUTPUT->render($action);
        } else {
            $output .= $action;
        }
    }
    $output .= html_writer::end_tag('span');
    return $output;
}

/**
 * given a course object with shortname & fullname, this function will
 * truncate the the number of chars allowed and add ... if it was too long
 */
function course_format_name ($course,$max=100) {

    $context = get_context_instance(CONTEXT_COURSE, $course->id);
    $shortname = format_string($course->shortname, true, array('context' => $context));
    $fullname = format_string($course->fullname, true, array('context' => get_context_instance(CONTEXT_COURSE, $course->id)));
    $str = $shortname.': '. $fullname;
    if (textlib::strlen($str) <= $max) {
        return $str;
    }
    else {
        return textlib::substr($str,0,$max-3).'...';
    }
}

/**
 * Is the user allowed to add this type of module to this course?
 * @param object $course the course settings. Only $course->id is used.
 * @param string $modname the module name. E.g. 'forum' or 'quiz'.
 * @return bool whether the current user is allowed to add this type of module to this course.
 */
function course_allowed_module($course, $modname) {
    global $DB;

    if (is_numeric($modname)) {
        throw new coding_exception('Function course_allowed_module no longer
                supports numeric module ids. Please update your code to pass the module name.');
    }

    $capability = 'mod/' . $modname . ':addinstance';
    if (!get_capability_info($capability)) {
        // Debug warning that the capability does not exist, but no more than once per page.
        static $warned = array();
        $archetype = plugin_supports('mod', $modname, FEATURE_MOD_ARCHETYPE, MOD_ARCHETYPE_OTHER);
        if (!isset($warned[$modname]) && $archetype !== MOD_ARCHETYPE_SYSTEM) {
            debugging('The module ' . $modname . ' does not define the standard capability ' .
                    $capability , DEBUG_DEVELOPER);
            $warned[$modname] = 1;
        }

        // If the capability does not exist, the module can always be added.
        return true;
    }

    $coursecontext = context_course::instance($course->id);
    return has_capability($capability, $coursecontext);
}

/**
 * Recursively delete category including all subcategories and courses.
 * @param stdClass $category
 * @param boolean $showfeedback display some notices
 * @return array return deleted courses
 */
function category_delete_full($category, $showfeedback=true) {
    global $CFG, $DB;
    require_once($CFG->libdir.'/gradelib.php');
    require_once($CFG->libdir.'/questionlib.php');
    require_once($CFG->dirroot.'/cohort/lib.php');

    if ($children = $DB->get_records('course_categories', array('parent'=>$category->id), 'sortorder ASC')) {
        foreach ($children as $childcat) {
            category_delete_full($childcat, $showfeedback);
        }
    }

    $deletedcourses = array();
    if ($courses = $DB->get_records('course', array('category'=>$category->id), 'sortorder ASC')) {
        foreach ($courses as $course) {
            if (!delete_course($course, false)) {
                throw new moodle_exception('cannotdeletecategorycourse','','',$course->shortname);
            }
            $deletedcourses[] = $course;
        }
    }

    // move or delete cohorts in this context
    cohort_delete_category($category);

    // now delete anything that may depend on course category context
    grade_course_category_delete($category->id, 0, $showfeedback);
    if (!question_delete_course_category($category, 0, $showfeedback)) {
        throw new moodle_exception('cannotdeletecategoryquestions','','',$category->name);
    }

    // finally delete the category and it's context
    $DB->delete_records('course_categories', array('id'=>$category->id));
    delete_context(CONTEXT_COURSECAT, $category->id);

    events_trigger('course_category_deleted', $category);

    return $deletedcourses;
}

/**
 * Delete category, but move contents to another category.
 * @param object $ccategory
 * @param int $newparentid category id
 * @return bool status
 */
function category_delete_move($category, $newparentid, $showfeedback=true) {
    global $CFG, $DB, $OUTPUT;
    require_once($CFG->libdir.'/gradelib.php');
    require_once($CFG->libdir.'/questionlib.php');
    require_once($CFG->dirroot.'/cohort/lib.php');

    if (!$newparentcat = $DB->get_record('course_categories', array('id'=>$newparentid))) {
        return false;
    }

    if ($children = $DB->get_records('course_categories', array('parent'=>$category->id), 'sortorder ASC')) {
        foreach ($children as $childcat) {
            move_category($childcat, $newparentcat);
        }
    }

    if ($courses = $DB->get_records('course', array('category'=>$category->id), 'sortorder ASC', 'id')) {
        if (!move_courses(array_keys($courses), $newparentid)) {
            echo $OUTPUT->notification("Error moving courses");
            return false;
        }
        echo $OUTPUT->notification(get_string('coursesmovedout', '', format_string($category->name)), 'notifysuccess');
    }

    // move or delete cohorts in this context
    cohort_delete_category($category);

    // now delete anything that may depend on course category context
    grade_course_category_delete($category->id, $newparentid, $showfeedback);
    if (!question_delete_course_category($category, $newparentcat, $showfeedback)) {
        echo $OUTPUT->notification(get_string('errordeletingquestionsfromcategory', 'question', $category), 'notifysuccess');
        return false;
    }

    // finally delete the category and it's context
    $DB->delete_records('course_categories', array('id'=>$category->id));
    delete_context(CONTEXT_COURSECAT, $category->id);

    events_trigger('course_category_deleted', $category);

    echo $OUTPUT->notification(get_string('coursecategorydeleted', '', format_string($category->name)), 'notifysuccess');

    return true;
}

/**
 * Efficiently moves many courses around while maintaining
 * sortorder in order.
 *
 * @param array $courseids is an array of course ids
 * @param int $categoryid
 * @return bool success
 */
function move_courses($courseids, $categoryid) {
    global $CFG, $DB, $OUTPUT;

    if (empty($courseids)) {
        // nothing to do
        return;
    }

    if (!$category = $DB->get_record('course_categories', array('id'=>$categoryid))) {
        return false;
    }

    $courseids = array_reverse($courseids);
    $newparent = get_context_instance(CONTEXT_COURSECAT, $category->id);
    $i = 1;

    foreach ($courseids as $courseid) {
        if ($course = $DB->get_record('course', array('id'=>$courseid), 'id, category')) {
            $course = new stdClass();
            $course->id = $courseid;
            $course->category  = $category->id;
            $course->sortorder = $category->sortorder + MAX_COURSES_IN_CATEGORY - $i++;
            if ($category->visible == 0) {
                // hide the course when moving into hidden category,
                // do not update the visibleold flag - we want to get to previous state if somebody unhides the category
                $course->visible = 0;
            }

            $DB->update_record('course', $course);

            $context   = get_context_instance(CONTEXT_COURSE, $course->id);
            context_moved($context, $newparent);
        }
    }
    fix_course_sortorder();

    return true;
}

/**
 * Hide course category and child course and subcategories
 * @param stdClass $category
 * @return void
 */
function course_category_hide($category) {
    global $DB;

    $category->visible = 0;
    $DB->set_field('course_categories', 'visible', 0, array('id'=>$category->id));
    $DB->set_field('course_categories', 'visibleold', 0, array('id'=>$category->id));
    $DB->execute("UPDATE {course} SET visibleold = visible WHERE category = ?", array($category->id)); // store visible flag so that we can return to it if we immediately unhide
    $DB->set_field('course', 'visible', 0, array('category' => $category->id));
    // get all child categories and hide too
    if ($subcats = $DB->get_records_select('course_categories', "path LIKE ?", array("$category->path/%"))) {
        foreach ($subcats as $cat) {
            $DB->set_field('course_categories', 'visibleold', $cat->visible, array('id'=>$cat->id));
            $DB->set_field('course_categories', 'visible', 0, array('id'=>$cat->id));
            $DB->execute("UPDATE {course} SET visibleold = visible WHERE category = ?", array($cat->id));
            $DB->set_field('course', 'visible', 0, array('category' => $cat->id));
        }
    }
}

/**
 * Show course category and child course and subcategories
 * @param stdClass $category
 * @return void
 */
function course_category_show($category) {
    global $DB;

    $category->visible = 1;
    $DB->set_field('course_categories', 'visible', 1, array('id'=>$category->id));
    $DB->set_field('course_categories', 'visibleold', 1, array('id'=>$category->id));
    $DB->execute("UPDATE {course} SET visible = visibleold WHERE category = ?", array($category->id));
    // get all child categories and unhide too
    if ($subcats = $DB->get_records_select('course_categories', "path LIKE ?", array("$category->path/%"))) {
        foreach ($subcats as $cat) {
            if ($cat->visibleold) {
                $DB->set_field('course_categories', 'visible', 1, array('id'=>$cat->id));
            }
            $DB->execute("UPDATE {course} SET visible = visibleold WHERE category = ?", array($cat->id));
        }
    }
}

/**
 * Efficiently moves a category - NOTE that this can have
 * a huge impact access-control-wise...
 */
function move_category($category, $newparentcat) {
    global $CFG, $DB;

    $context = get_context_instance(CONTEXT_COURSECAT, $category->id);

    $hidecat = false;
    if (empty($newparentcat->id)) {
        $DB->set_field('course_categories', 'parent', 0, array('id'=>$category->id));

        $newparent = get_context_instance(CONTEXT_SYSTEM);

    } else {
        $DB->set_field('course_categories', 'parent', $newparentcat->id, array('id'=>$category->id));
        $newparent = get_context_instance(CONTEXT_COURSECAT, $newparentcat->id);

        if (!$newparentcat->visible and $category->visible) {
            // better hide category when moving into hidden category, teachers may unhide afterwards and the hidden children will be restored properly
            $hidecat = true;
        }
    }

    context_moved($context, $newparent);

    // now make it last in new category
    $DB->set_field('course_categories', 'sortorder', MAX_COURSES_IN_CATEGORY*MAX_COURSE_CATEGORIES, array('id'=>$category->id));

    // and fix the sortorders
    fix_course_sortorder();

    if ($hidecat) {
        course_category_hide($category);
    }
}

/**
 * Returns the display name of the given section that the course prefers.
 *
 * This function utilizes a callback that can be implemented within the course
 * formats lib.php file to customize the display name that is used to reference
 * the section.
 *
 * By default (if callback is not defined) the method
 * {@see get_numeric_section_name} is called instead.
 *
 * @param stdClass $course The course to get the section name for
 * @param stdClass $section Section object from database
 * @return Display name that the course format prefers, e.g. "Week 2"
 *
 * @see get_generic_section_name
 */
function get_section_name(stdClass $course, stdClass $section) {
    global $CFG;

    /// Inelegant hack for bug 3408
    if ($course->format == 'site') {
        return get_string('site');
    }

    // Use course formatter callback if it exists
    $namingfile = $CFG->dirroot.'/course/format/'.$course->format.'/lib.php';
    $namingfunction = 'callback_'.$course->format.'_get_section_name';
    if (!function_exists($namingfunction) && file_exists($namingfile)) {
        require_once $namingfile;
    }
    if (function_exists($namingfunction)) {
        return $namingfunction($course, $section);
    }

    // else, default behavior:
    return get_generic_section_name($course->format, $section);
}

/**
 * Gets the generic section name for a courses section.
 *
 * @param string $format Course format ID e.g. 'weeks' $course->format
 * @param stdClass $section Section object from database
 * @return Display name that the course format prefers, e.g. "Week 2"
 */
function get_generic_section_name($format, stdClass $section) {
    return get_string('sectionname', "format_$format") . ' ' . $section->section;
}


function course_format_uses_sections($format) {
    global $CFG;

    $featurefile = $CFG->dirroot.'/course/format/'.$format.'/lib.php';
    $featurefunction = 'callback_'.$format.'_uses_sections';
    if (!function_exists($featurefunction) && file_exists($featurefile)) {
        require_once $featurefile;
    }
    if (function_exists($featurefunction)) {
        return $featurefunction();
    }

    return false;
}

/**
 * Returns the information about the ajax support in the given source format
 *
 * The returned object's property (boolean)capable indicates that
 * the course format supports Moodle course ajax features.
 * The property (array)testedbrowsers can be used as a parameter for {@see ajaxenabled()}.
 *
 * @param string $format
 * @return stdClass
 */
function course_format_ajax_support($format) {
    global $CFG;

    // set up default values
    $ajaxsupport = new stdClass();
    $ajaxsupport->capable = false;
    $ajaxsupport->testedbrowsers = array();

    // get the information from the course format library
    $featurefile = $CFG->dirroot.'/course/format/'.$format.'/lib.php';
    $featurefunction = 'callback_'.$format.'_ajax_support';
    if (!function_exists($featurefunction) && file_exists($featurefile)) {
        require_once $featurefile;
    }
    if (function_exists($featurefunction)) {
        $formatsupport = $featurefunction();
        if (isset($formatsupport->capable)) {
            $ajaxsupport->capable = $formatsupport->capable;
        }
        if (is_array($formatsupport->testedbrowsers)) {
            $ajaxsupport->testedbrowsers = $formatsupport->testedbrowsers;
        }
    }

    return $ajaxsupport;
}

/**
 * Can the current user delete this course?
 * Course creators have exception,
 * 1 day after the creation they can sill delete the course.
 * @param int $courseid
 * @return boolean
 */
function can_delete_course($courseid) {
    global $USER, $DB;

    $context = get_context_instance(CONTEXT_COURSE, $courseid);

    if (has_capability('moodle/course:delete', $context)) {
        return true;
    }

    // hack: now try to find out if creator created this course recently (1 day)
    if (!has_capability('moodle/course:create', $context)) {
        return false;
    }

    $since = time() - 60*60*24;

    $params = array('userid'=>$USER->id, 'url'=>"view.php?id=$courseid", 'since'=>$since);
    $select = "module = 'course' AND action = 'new' AND userid = :userid AND url = :url AND time > :since";

    return $DB->record_exists_select('log', $select, $params);
}

/**
 * Save the Your name for 'Some role' strings.
 *
 * @param integer $courseid the id of this course.
 * @param array $data the data that came from the course settings form.
 */
function save_local_role_names($courseid, $data) {
    global $DB;
    $context = get_context_instance(CONTEXT_COURSE, $courseid);

    foreach ($data as $fieldname => $value) {
        if (strpos($fieldname, 'role_') !== 0) {
            continue;
        }
        list($ignored, $roleid) = explode('_', $fieldname);

        // make up our mind whether we want to delete, update or insert
        if (!$value) {
            $DB->delete_records('role_names', array('contextid' => $context->id, 'roleid' => $roleid));

        } else if ($rolename = $DB->get_record('role_names', array('contextid' => $context->id, 'roleid' => $roleid))) {
            $rolename->name = $value;
            $DB->update_record('role_names', $rolename);

        } else {
            $rolename = new stdClass;
            $rolename->contextid = $context->id;
            $rolename->roleid = $roleid;
            $rolename->name = $value;
            $DB->insert_record('role_names', $rolename);
        }
    }
}

/**
 * Create a course and either return a $course object
 *
 * Please note this functions does not verify any access control,
 * the calling code is responsible for all validation (usually it is the form definition).
 *
 * @param array $editoroptions course description editor options
 * @param object $data  - all the data needed for an entry in the 'course' table
 * @return object new course instance
 */
function create_course($data, $editoroptions = NULL) {
    global $CFG, $DB;

    //check the categoryid - must be given for all new courses
    $category = $DB->get_record('course_categories', array('id'=>$data->category), '*', MUST_EXIST);

    //check if the shortname already exist
    if (!empty($data->shortname)) {
        if ($DB->record_exists('course', array('shortname' => $data->shortname))) {
            throw new moodle_exception('shortnametaken');
        }
    }

    //check if the id number already exist
    if (!empty($data->idnumber)) {
        if ($DB->record_exists('course', array('idnumber' => $data->idnumber))) {
            throw new moodle_exception('idnumbertaken');
        }
    }

    $data->timecreated  = time();
    $data->timemodified = $data->timecreated;

    // place at beginning of any category
    $data->sortorder = 0;

    if ($editoroptions) {
        // summary text is updated later, we need context to store the files first
        $data->summary = '';
        $data->summary_format = FORMAT_HTML;
    }

    if (!isset($data->visible)) {
        // data not from form, add missing visibility info
        $data->visible = $category->visible;
    }
    $data->visibleold = $data->visible;

    $newcourseid = $DB->insert_record('course', $data);
    $context = get_context_instance(CONTEXT_COURSE, $newcourseid, MUST_EXIST);

    if ($editoroptions) {
        // Save the files used in the summary editor and store
        $data = file_postupdate_standard_editor($data, 'summary', $editoroptions, $context, 'course', 'summary', 0);
        $DB->set_field('course', 'summary', $data->summary, array('id'=>$newcourseid));
        $DB->set_field('course', 'summaryformat', $data->summary_format, array('id'=>$newcourseid));
    }

    $course = $DB->get_record('course', array('id'=>$newcourseid));

    // Setup the blocks
    blocks_add_default_course_blocks($course);

    $section = new stdClass();
    $section->course        = $course->id;   // Create a default section.
    $section->section       = 0;
    $section->summaryformat = FORMAT_HTML;
    $DB->insert_record('course_sections', $section);

    fix_course_sortorder();

    // new context created - better mark it as dirty
    mark_context_dirty($context->path);

    // Save any custom role names.
    save_local_role_names($course->id, (array)$data);

    // set up enrolments
    enrol_course_updated(true, $course, $data);

    add_to_log(SITEID, 'course', 'new', 'view.php?id='.$course->id, $data->fullname.' (ID '.$course->id.')');

    // Trigger events
    events_trigger('course_created', $course);

    return $course;
}

/**
 * Create a new course category and marks the context as dirty
 *
 * This function does not set the sortorder for the new category and
 * @see{fix_course_sortorder} should be called after creating a new course
 * category
 *
 * Please note that this function does not verify access control.
 *
 * @param object $category All of the data required for an entry in the course_categories table
 * @return object new course category
 */
function create_course_category($category) {
    global $DB;

    $category->timemodified = time();
    $category->id = $DB->insert_record('course_categories', $category);
    $category = $DB->get_record('course_categories', array('id' => $category->id));

    // We should mark the context as dirty
    $category->context = context_coursecat::instance($category->id);
    $category->context->mark_dirty();

    return $category;
}

/**
 * Update a course.
 *
 * Please note this functions does not verify any access control,
 * the calling code is responsible for all validation (usually it is the form definition).
 *
 * @param object $data  - all the data needed for an entry in the 'course' table
 * @param array $editoroptions course description editor options
 * @return void
 */
function update_course($data, $editoroptions = NULL) {
    global $CFG, $DB;

    $data->timemodified = time();

    $oldcourse = $DB->get_record('course', array('id'=>$data->id), '*', MUST_EXIST);
    $context   = get_context_instance(CONTEXT_COURSE, $oldcourse->id);

    if ($editoroptions) {
        $data = file_postupdate_standard_editor($data, 'summary', $editoroptions, $context, 'course', 'summary', 0);
    }

    if (!isset($data->category) or empty($data->category)) {
        // prevent nulls and 0 in category field
        unset($data->category);
    }
    $movecat = (isset($data->category) and $oldcourse->category != $data->category);

    if (!isset($data->visible)) {
        // data not from form, add missing visibility info
        $data->visible = $oldcourse->visible;
    }

    if ($data->visible != $oldcourse->visible) {
        // reset the visibleold flag when manually hiding/unhiding course
        $data->visibleold = $data->visible;
    } else {
        if ($movecat) {
            $newcategory = $DB->get_record('course_categories', array('id'=>$data->category));
            if (empty($newcategory->visible)) {
                // make sure when moving into hidden category the course is hidden automatically
                $data->visible = 0;
            }
        }
    }

    // Update with the new data
    $DB->update_record('course', $data);

    $course = $DB->get_record('course', array('id'=>$data->id));

    if ($movecat) {
        $newparent = get_context_instance(CONTEXT_COURSECAT, $course->category);
        context_moved($context, $newparent);
    }

    fix_course_sortorder();

    // Test for and remove blocks which aren't appropriate anymore
    blocks_remove_inappropriate($course);

    // Save any custom role names.
    save_local_role_names($course->id, $data);

    // update enrol settings
    enrol_course_updated(false, $course, $data);

    add_to_log($course->id, "course", "update", "edit.php?id=$course->id", $course->id);

    // Trigger events
    events_trigger('course_updated', $course);
}

/**
 * Average number of participants
 * @return integer
 */
function average_number_of_participants() {
    global $DB, $SITE;

    //count total of enrolments for visible course (except front page)
    $sql = 'SELECT COUNT(*) FROM (
        SELECT DISTINCT ue.userid, e.courseid
        FROM {user_enrolments} ue, {enrol} e, {course} c
        WHERE ue.enrolid = e.id
            AND e.courseid <> :siteid
            AND c.id = e.courseid
            AND c.visible = 1) as total';
    $params = array('siteid' => $SITE->id);
    $enrolmenttotal = $DB->count_records_sql($sql, $params);


    //count total of visible courses (minus front page)
    $coursetotal = $DB->count_records('course', array('visible' => 1));
    $coursetotal = $coursetotal - 1 ;

    //average of enrolment
    if (empty($coursetotal)) {
        $participantaverage = 0;
    } else {
        $participantaverage = $enrolmenttotal / $coursetotal;
    }

    return $participantaverage;
}

/**
 * Average number of course modules
 * @return integer
 */
function average_number_of_courses_modules() {
    global $DB, $SITE;

    //count total of visible course module (except front page)
    $sql = 'SELECT COUNT(*) FROM (
        SELECT cm.course, cm.module
        FROM {course} c, {course_modules} cm
        WHERE c.id = cm.course
            AND c.id <> :siteid
            AND cm.visible = 1
            AND c.visible = 1) as total';
    $params = array('siteid' => $SITE->id);
    $moduletotal = $DB->count_records_sql($sql, $params);


    //count total of visible courses (minus front page)
    $coursetotal = $DB->count_records('course', array('visible' => 1));
    $coursetotal = $coursetotal - 1 ;

    //average of course module
    if (empty($coursetotal)) {
        $coursemoduleaverage = 0;
    } else {
        $coursemoduleaverage = $moduletotal / $coursetotal;
    }

    return $coursemoduleaverage;
}

/**
 * This class pertains to course requests and contains methods associated with
 * create, approving, and removing course requests.
 *
 * Please note we do not allow embedded images here because there is no context
 * to store them with proper access control.
 *
 * @copyright 2009 Sam Hemelryk
 * @license   http://www.gnu.org/copyleft/gpl.html GNU GPL v3 or later
 * @since Moodle 2.0
 *
 * @property-read int $id
 * @property-read string $fullname
 * @property-read string $shortname
 * @property-read string $summary
 * @property-read int $summaryformat
 * @property-read int $summarytrust
 * @property-read string $reason
 * @property-read int $requester
 */
class course_request {

    /**
     * This is the stdClass that stores the properties for the course request
     * and is externally accessed through the __get magic method
     * @var stdClass
     */
    protected $properties;

    /**
     * An array of options for the summary editor used by course request forms.
     * This is initially set by {@link summary_editor_options()}
     * @var array
     * @static
     */
    protected static $summaryeditoroptions;

    /**
     * Static function to prepare the summary editor for working with a course
     * request.
     *
     * @static
     * @param null|stdClass $data Optional, an object containing the default values
     *                       for the form, these may be modified when preparing the
     *                       editor so this should be called before creating the form
     * @return stdClass An object that can be used to set the default values for
     *                   an mforms form
     */
    public static function prepare($data=null) {
        if ($data === null) {
            $data = new stdClass;
        }
        $data = file_prepare_standard_editor($data, 'summary', self::summary_editor_options());
        return $data;
    }

    /**
     * Static function to create a new course request when passed an array of properties
     * for it.
     *
     * This function also handles saving any files that may have been used in the editor
     *
     * @static
     * @param stdClass $data
     * @return course_request The newly created course request
     */
    public static function create($data) {
        global $USER, $DB, $CFG;
        $data->requester = $USER->id;

        // Summary is a required field so copy the text over
        $data->summary       = $data->summary_editor['text'];
        $data->summaryformat = $data->summary_editor['format'];

        $data->id = $DB->insert_record('course_request', $data);

        // Create a new course_request object and return it
        $request = new course_request($data);

        // Notify the admin if required.
        if ($users = get_users_from_config($CFG->courserequestnotify, 'moodle/site:approvecourse')) {

            $a = new stdClass;
            $a->link = "$CFG->wwwroot/course/pending.php";
            $a->user = fullname($USER);
            $subject = get_string('courserequest');
            $message = get_string('courserequestnotifyemail', 'admin', $a);
            foreach ($users as $user) {
                $request->notify($user, $USER, 'courserequested', $subject, $message);
            }
        }

        return $request;
    }

    /**
     * Returns an array of options to use with a summary editor
     *
     * @uses course_request::$summaryeditoroptions
     * @return array An array of options to use with the editor
     */
    public static function summary_editor_options() {
        global $CFG;
        if (self::$summaryeditoroptions === null) {
            self::$summaryeditoroptions = array('maxfiles' => 0, 'maxbytes'=>0);
        }
        return self::$summaryeditoroptions;
    }

    /**
     * Loads the properties for this course request object. Id is required and if
     * only id is provided then we load the rest of the properties from the database
     *
     * @param stdClass|int $properties Either an object containing properties
     *                      or the course_request id to load
     */
    public function __construct($properties) {
        global $DB;
        if (empty($properties->id)) {
            if (empty($properties)) {
                throw new coding_exception('You must provide a course request id when creating a course_request object');
            }
            $id = $properties;
            $properties = new stdClass;
            $properties->id = (int)$id;
            unset($id);
        }
        if (empty($properties->requester)) {
            if (!($this->properties = $DB->get_record('course_request', array('id' => $properties->id)))) {
                print_error('unknowncourserequest');
            }
        } else {
            $this->properties = $properties;
        }
        $this->properties->collision = null;
    }

    /**
     * Returns the requested property
     *
     * @param string $key
     * @return mixed
     */
    public function __get($key) {
        return $this->properties->$key;
    }

    /**
     * Override this to ensure empty($request->blah) calls return a reliable answer...
     *
     * This is required because we define the __get method
     *
     * @param mixed $key
     * @return bool True is it not empty, false otherwise
     */
    public function __isset($key) {
        return (!empty($this->properties->$key));
    }

    /**
     * Returns the user who requested this course
     *
     * Uses a static var to cache the results and cut down the number of db queries
     *
     * @staticvar array $requesters An array of cached users
     * @return stdClass The user who requested the course
     */
    public function get_requester() {
        global $DB;
        static $requesters= array();
        if (!array_key_exists($this->properties->requester, $requesters)) {
            $requesters[$this->properties->requester] = $DB->get_record('user', array('id'=>$this->properties->requester));
        }
        return $requesters[$this->properties->requester];
    }

    /**
     * Checks that the shortname used by the course does not conflict with any other
     * courses that exist
     *
     * @param string|null $shortnamemark The string to append to the requests shortname
     *                     should a conflict be found
     * @return bool true is there is a conflict, false otherwise
     */
    public function check_shortname_collision($shortnamemark = '[*]') {
        global $DB;

        if ($this->properties->collision !== null) {
            return $this->properties->collision;
        }

        if (empty($this->properties->shortname)) {
            debugging('Attempting to check a course request shortname before it has been set', DEBUG_DEVELOPER);
            $this->properties->collision = false;
        } else if ($DB->record_exists('course', array('shortname' => $this->properties->shortname))) {
            if (!empty($shortnamemark)) {
                $this->properties->shortname .= ' '.$shortnamemark;
            }
            $this->properties->collision = true;
        } else {
            $this->properties->collision = false;
        }
        return $this->properties->collision;
    }

    /**
     * This function approves the request turning it into a course
     *
     * This function converts the course request into a course, at the same time
     * transferring any files used in the summary to the new course and then removing
     * the course request and the files associated with it.
     *
     * @return int The id of the course that was created from this request
     */
    public function approve() {
        global $CFG, $DB, $USER;

        $user = $DB->get_record('user', array('id' => $this->properties->requester, 'deleted'=>0), '*', MUST_EXIST);

        $category = get_course_category($CFG->defaultrequestcategory);
        $courseconfig = get_config('moodlecourse');

        // Transfer appropriate settings
        $data = clone($this->properties);
        unset($data->id);
        unset($data->reason);
        unset($data->requester);

        // Set category
        $data->category = $category->id;
        $data->sortorder = $category->sortorder; // place as the first in category

        // Set misc settings
        $data->requested = 1;

        // Apply course default settings
        $data->format             = $courseconfig->format;
        $data->numsections        = $courseconfig->numsections;
        $data->hiddensections     = $courseconfig->hiddensections;
        $data->newsitems          = $courseconfig->newsitems;
        $data->showgrades         = $courseconfig->showgrades;
        $data->showreports        = $courseconfig->showreports;
        $data->maxbytes           = $courseconfig->maxbytes;
        $data->groupmode          = $courseconfig->groupmode;
        $data->groupmodeforce     = $courseconfig->groupmodeforce;
        $data->visible            = $courseconfig->visible;
        $data->visibleold         = $data->visible;
        $data->lang               = $courseconfig->lang;

        $course = create_course($data);
        $context = get_context_instance(CONTEXT_COURSE, $course->id, MUST_EXIST);

        // add enrol instances
        if (!$DB->record_exists('enrol', array('courseid'=>$course->id, 'enrol'=>'manual'))) {
            if ($manual = enrol_get_plugin('manual')) {
                $manual->add_default_instance($course);
            }
        }

        // enrol the requester as teacher if necessary
        if (!empty($CFG->creatornewroleid) and !is_viewing($context, $user, 'moodle/role:assign') and !is_enrolled($context, $user, 'moodle/role:assign')) {
            enrol_try_internal_enrol($course->id, $user->id, $CFG->creatornewroleid);
        }

        $this->delete();

        $a = new stdClass();
        $a->name = format_string($course->fullname, true, array('context' => get_context_instance(CONTEXT_COURSE, $course->id)));
        $a->url = $CFG->wwwroot.'/course/view.php?id=' . $course->id;
        $this->notify($user, $USER, 'courserequestapproved', get_string('courseapprovedsubject'), get_string('courseapprovedemail2', 'moodle', $a));

        return $course->id;
    }

    /**
     * Reject a course request
     *
     * This function rejects a course request, emailing the requesting user the
     * provided notice and then removing the request from the database
     *
     * @param string $notice The message to display to the user
     */
    public function reject($notice) {
        global $USER, $DB;
        $user = $DB->get_record('user', array('id' => $this->properties->requester), '*', MUST_EXIST);
        $this->notify($user, $USER, 'courserequestrejected', get_string('courserejectsubject'), get_string('courserejectemail', 'moodle', $notice));
        $this->delete();
    }

    /**
     * Deletes the course request and any associated files
     */
    public function delete() {
        global $DB;
        $DB->delete_records('course_request', array('id' => $this->properties->id));
    }

    /**
     * Send a message from one user to another using events_trigger
     *
     * @param object $touser
     * @param object $fromuser
     * @param string $name
     * @param string $subject
     * @param string $message
     */
    protected function notify($touser, $fromuser, $name='courserequested', $subject, $message) {
        $eventdata = new stdClass();
        $eventdata->component         = 'moodle';
        $eventdata->name              = $name;
        $eventdata->userfrom          = $fromuser;
        $eventdata->userto            = $touser;
        $eventdata->subject           = $subject;
        $eventdata->fullmessage       = $message;
        $eventdata->fullmessageformat = FORMAT_PLAIN;
        $eventdata->fullmessagehtml   = '';
        $eventdata->smallmessage      = '';
        $eventdata->notification      = 1;
        message_send($eventdata);
    }
}

/**
 * Return a list of page types
 * @param string $pagetype current page type
 * @param stdClass $parentcontext Block's parent context
 * @param stdClass $currentcontext Current context of block
 */
function course_page_type_list($pagetype, $parentcontext, $currentcontext) {
    // if above course context ,display all course fomats
    list($currentcontext, $course, $cm) = get_context_info_array($currentcontext->id);
    if ($course->id == SITEID) {
        return array('*'=>get_string('page-x', 'pagetype'));
    } else {
        return array('*'=>get_string('page-x', 'pagetype'),
            'course-*'=>get_string('page-course-x', 'pagetype'),
            'course-view-*'=>get_string('page-course-view-x', 'pagetype')
        );
    }
}

/**
 * Determine whether course ajax should be enabled for the specified course
 *
<<<<<<< HEAD
 * @param stdClass $course The course to test against
=======
 * @param object $course The course to test against
>>>>>>> 7a9a07d2
 * @return boolean Whether course ajax is enabled or note
 */
function course_ajax_enabled($course) {
    global $CFG, $PAGE, $SITE;

    // Ajax must be enabled globally
    if (!$CFG->enableajax) {
        return false;
    }

    // The user must be editing for AJAX to be included
    if (!$PAGE->user_is_editing()) {
        return false;
    }

    // Check that the theme suports
    if (!$PAGE->theme->enablecourseajax) {
        return false;
    }

    // Check that the course format supports ajax functionality
    // The site 'format' doesn't have information on course format support
    if ($SITE->id !== $course->id) {
        $courseformatajaxsupport = course_format_ajax_support($course->format);
        if (!$courseformatajaxsupport->capable) {
            return false;
        }
    }

    // All conditions have been met so course ajax should be enabled
    return true;
}

/**
 * Include the relevant javascript and language strings for the resource
 * toolbox YUI module
 *
 * @param integer $id The ID of the course being applied to
 * @param array $modules An array containing the names of the modules in
 *                       use on the page
 * @param stdClass $config An object containing configuration parameters for ajax modules including:
 *          * resourceurl   The URL to post changes to for resource changes
 *          * sectionurl    The URL to post changes to for section changes
 *          * pageparams    Additional parameters to pass through in the post
 * @return void
 */
function include_course_ajax($course, $modules = array(), $config = null) {
<<<<<<< HEAD
    global $PAGE, $SITE;
=======
    global $PAGE, $CFG, $SITE;
>>>>>>> 7a9a07d2

    // Ensure that ajax should be included
    if (!course_ajax_enabled($course)) {
        return false;
    }

    if (!$config) {
        $config = new stdClass();
    }

    // The URL to use for resource changes
    if (!isset($config->resourceurl)) {
        $config->resourceurl = '/course/rest.php';
    }

    // The URL to use for section changes
    if (!isset($config->sectionurl)) {
        $config->sectionurl = '/course/rest.php';
    }

    // Any additional parameters which need to be included on page submission
    if (!isset($config->pageparams)) {
        $config->pageparams = array();
    }

    // Include toolboxes
    $PAGE->requires->yui_module('moodle-course-toolboxes',
            'M.course.init_resource_toolbox',
            array(array(
                'courseid' => $course->id,
                'ajaxurl' => $config->resourceurl,
                'config' => $config,
            ))
    );
    $PAGE->requires->yui_module('moodle-course-toolboxes',
            'M.course.init_section_toolbox',
            array(array(
                'courseid' => $course->id,
                'format' => $course->format,
                'ajaxurl' => $config->sectionurl,
                'config' => $config,
            ))
    );

    // Include course dragdrop
    if ($course->id != $SITE->id) {
        $PAGE->requires->yui_module('moodle-course-dragdrop', 'M.course.init_section_dragdrop',
            array(array(
                'courseid' => $course->id,
                'ajaxurl' => $config->sectionurl,
                'config' => $config,
            )), null, true);

        $PAGE->requires->yui_module('moodle-course-dragdrop', 'M.course.init_resource_dragdrop',
            array(array(
                'courseid' => $course->id,
                'ajaxurl' => $config->resourceurl,
                'config' => $config,
            )), null, true);
    }

    // Include blocks dragdrop
    $params = array(
        'courseid' => $course->id,
        'pagetype' => $PAGE->pagetype,
        'pagelayout' => $PAGE->pagelayout,
        'regions' => $PAGE->blocks->get_regions(),
    );
    $PAGE->requires->yui_module('moodle-core-blocks', 'M.core_blocks.init_dragdrop', array($params), null, true);

    // Require various strings for the command toolbox
    $PAGE->requires->strings_for_js(array(
            'moveleft',
            'deletechecktype',
            'deletechecktypename',
            'edittitle',
            'edittitleinstructions',
            'show',
            'hide',
            'groupsnone',
            'groupsvisible',
            'groupsseparate',
            'clicktochangeinbrackets',
            'markthistopic',
            'markedthistopic',
            'move',
            'movesection',
        ), 'moodle');

    // Include format-specific strings
    if ($course->id != $SITE->id) {
        $PAGE->requires->strings_for_js(array(
                'showfromothers',
                'hidefromothers',
            ), 'format_' . $course->format);
    }

    // For confirming resource deletion we need the name of the module in question
    foreach ($modules as $module => $modname) {
        $PAGE->requires->string_for_js('pluginname', $module);
    }

<<<<<<< HEAD
    // Prevent caching of this page to stop confusion when changing page after making AJAX changes
    $PAGE->set_cacheable(false);
=======
>>>>>>> 7a9a07d2
    return true;
}

/**
 * The URL to use for the specified course (with section)
 *
 * @param stdClass $course The course to get the section name for
 * @param int $sectionno The section number to return a link to
 * @return moodle_url The url of course
 */
function course_get_url($course, $sectionno = null) {
    $url = new moodle_url('/course/view.php', array('id' => $course->id));

    if (!is_null($sectionno)) {
        if ($course->coursedisplay == COURSE_DISPLAY_MULTIPAGE) {
            $url->param('section', $sectionno);
        } else {
            $url->set_anchor('section-'.$sectionno);
        }
    }

    return $url;
}<|MERGE_RESOLUTION|>--- conflicted
+++ resolved
@@ -4410,11 +4410,7 @@
 /**
  * Determine whether course ajax should be enabled for the specified course
  *
-<<<<<<< HEAD
  * @param stdClass $course The course to test against
-=======
- * @param object $course The course to test against
->>>>>>> 7a9a07d2
  * @return boolean Whether course ajax is enabled or note
  */
 function course_ajax_enabled($course) {
@@ -4462,11 +4458,7 @@
  * @return void
  */
 function include_course_ajax($course, $modules = array(), $config = null) {
-<<<<<<< HEAD
     global $PAGE, $SITE;
-=======
-    global $PAGE, $CFG, $SITE;
->>>>>>> 7a9a07d2
 
     // Ensure that ajax should be included
     if (!course_ajax_enabled($course)) {
@@ -4569,11 +4561,9 @@
         $PAGE->requires->string_for_js('pluginname', $module);
     }
 
-<<<<<<< HEAD
     // Prevent caching of this page to stop confusion when changing page after making AJAX changes
     $PAGE->set_cacheable(false);
-=======
->>>>>>> 7a9a07d2
+
     return true;
 }
 
