YUI.add('moodle-course-toolboxes', function(Y) {

    // The following properties contain common strings.
    // We separate them out here because when this JS is minified the content is less as
    // Variables get compacted to single/double characters and the full length of the string
    // exists only once.

    // The CSS classes we use.
    var CSS = {
        ACTIVITYINSTANCE : 'activityinstance',
        AVAILABILITYINFODIV : 'div.availabilityinfo',
        CONDITIONALHIDDEN : 'conditionalhidden',
        DIMCLASS : 'dimmed',
        DIMMEDTEXT : 'dimmed_text',
        EDITINSTRUCTIONS : 'editinstructions',
        HIDE : 'hide',
        MODINDENTCOUNT : 'mod-indent-',
        MODINDENTHUGE : 'mod-indent-huge',
        MODULEIDPREFIX : 'module-',
        SECTIONHIDDENCLASS : 'hidden',
        SECTIONIDPREFIX : 'section-',
        SHOW : 'editing_show',
        TITLEEDITOR : 'titleeditor'
    },
    // The CSS selectors we use.
    SELECTOR = {
        ACTIONLINKTEXT : '.actionlinktext',
        ACTIVITYACTION : 'a.cm-edit-action[data-action]',
        ACTIVITYFORM : 'form.'+CSS.ACTIVITYINSTANCE,
        ACTIVITYICON : 'img.activityicon',
        ACTIVITYLI : 'li.activity',
        ACTIVITYTITLE : 'input[name=title]',
        COMMANDSPAN : '.commands',
        CONTENTAFTERLINK : 'div.contentafterlink',
        HIDE : 'a.editing_hide',
        HIGHLIGHT : 'a.editing_highlight',
        INSTANCENAME : 'span.instancename',
        MODINDENTDIV : 'div.mod-indent',
        PAGECONTENT : 'div#page-content',
        SECTIONLI : 'li.section',
        SHOW : 'a.'+CSS.SHOW,
        SHOWHIDE : 'a.editing_showhide'
    },
    BODY = Y.one(document.body);

    /**
     * The toolbox classes
     *
     * TOOLBOX is a generic class which should never be directly instantiated
     * RESOURCETOOLBOX is a class extending TOOLBOX containing code specific to resources
     * SECTIONTOOLBOX is a class extending TOOLBOX containing code specific to sections
     */
    var TOOLBOX = function() {
        TOOLBOX.superclass.constructor.apply(this, arguments);
    }

    Y.extend(TOOLBOX, Y.Base, {
        /**
         * Send a request using the REST API
         *
         * @param data The data to submit
         * @param statusspinner (optional) A statusspinner which may contain a section loader
         * @param optionalconfig (optional) Any additional configuration to submit
         * @return response responseText field from responce
         */
        send_request : function(data, statusspinner, optionalconfig) {
            // Default data structure
            if (!data) {
                data = {};
            }
            // Handle any variables which we must pass back through to
            var pageparams = this.get('config').pageparams;
            for (varname in pageparams) {
                data[varname] = pageparams[varname];
            }

            data.sesskey = M.cfg.sesskey;
            data.courseId = this.get('courseid');

            var uri = M.cfg.wwwroot + this.get('ajaxurl');

            // Define the configuration to send with the request
            var responsetext = [];
            var config = {
                method: 'POST',
                data: data,
                on: {
                    success: function(tid, response) {
                        try {
                            responsetext = Y.JSON.parse(response.responseText);
                            if (responsetext.error) {
                                new M.core.ajaxException(responsetext);
                            }
                        } catch (e) {}
                        if (statusspinner) {
                            window.setTimeout(function(e) {
                                statusspinner.hide();
                            }, 400);
                        }
                    },
                    failure : function(tid, response) {
                        if (statusspinner) {
                            statusspinner.hide();
                        }
                        new M.core.ajaxException(response);
                    }
                },
                context: this,
                sync: true
            }

            // Apply optional config
            if (optionalconfig) {
                for (varname in optionalconfig) {
                    config[varname] = optionalconfig[varname];
                }
            }

            if (statusspinner) {
                statusspinner.show();
            }

            // Send the request
            Y.io(uri, config);
            return responsetext;
        }
    },
    {
        NAME : 'course-toolbox',
        ATTRS : {
            // The ID of the current course
            courseid : {
                'value' : 0
            },
            ajaxurl : {
                'value' : 0
            },
            config : {
                'value' : 0
            }
        }
    }
    );

    /**
     * Resource and activity toolbox class.
     *
     * This class is responsible for managing AJAX interactions with activities and resources
     * when viewing a course in editing mode.
     *
     * @namespace M.course.toolbox
     * @class ResourceToolbox
     * @constructor
     */
    var RESOURCETOOLBOX = function() {
        RESOURCETOOLBOX.superclass.constructor.apply(this, arguments);
    }

    Y.extend(RESOURCETOOLBOX, TOOLBOX, {
        /**
         * No groups are being used.
         * @static
         * @const GROUPS_NONE
         * @type Number
         */
        GROUPS_NONE     : 0,
        /**
         * Separate groups are being used.
         * @static
         * @const GROUPS_SEPARATE
         * @type Number
         */
        GROUPS_SEPARATE : 1,
        /**
         * Visible groups are being used.
         * @static
         * @const GROUPS_VISIBLE
         * @type Number
         */
        GROUPS_VISIBLE  : 2,

        /**
         * Events that were added when editing a title.
         * These should all be detached when editing is complete.
         * @property edittitleevents
         * @type {Event[]}
         * @protected
         */
        edittitleevents : [],

        /**
         * Initialize the resource toolbox
         *
         * For each activity the commands are updated and a reference to the activity is attached.
         * This way it doesn't matter where the commands are going to called from they have a reference to the
         * activity that they relate to.
         * This is essential as some of the actions are displayed in an actionmenu which removes them from the
         * page flow.
         *
         * This function also creates a single event delegate to manage all AJAX actions for all activities on
         * the page.
         *
         * @method initializer
         */
        initializer : function(config) {
            M.course.coursebase.register_module(this);
            Y.all(SELECTOR.ACTIVITYLI).each(function(activity){
                activity.setData('toolbox', this);
                activity.all(SELECTOR.COMMANDSPAN+ ' ' + SELECTOR.ACTIVITYACTION).each(function(){
                    this.setData('activity', activity);
                });
            }, this);
            Y.delegate('click', this.handle_data_action, BODY, SELECTOR.ACTIVITYACTION, this);
        },

        /**
         * Handles the delegation event. When this is fired someone has triggered an action.
         *
         * Note not all actions will result in an AJAX enhancement.
         *
         * @protected
         * @method handle_data_action
         * @param {EventFacade} ev The event that was triggered.
         * @returns {boolean}
         */
        handle_data_action : function(ev) {
            // We need to get the anchor element that triggered this event.
            var node = ev.target;
            if (!node.test('a')) {
                node = node.ancestor(SELECTOR.ACTIVITYACTION);
            }

            // From the anchor we can get both the activity (added during initialisation) and the action being
            // performed (added by the UI as a data attribute).
            var action = node.getData('action'),
                activity = node.getData('activity');
            if (!node.test('a') || !action || !activity) {
                // It wasn't a valid action node.
                return;
            }

            // Switch based upon the action and do the desired thing.
            switch (action) {
                case 'edittitle' :
                    // The user wishes to edit the title of the event.
                    this.edit_title(ev, node, activity, action);
                    break;
                case 'moveleft' :
                case 'moveright' :
                    // The user changing the indent of the activity.
                    this.change_indent(ev, node, activity, action);
                    break;
                case 'delete' :
                    // The user is deleting the activity.
                    this.delete_with_confirmation(ev, node, activity, action);
                    break;
                case 'hide' :
                case 'show' :
                    // The user is changing the visibility of the activity.
                    this.change_visibility(ev, node, activity, action);
                    break;
                case 'groupsseparate' :
                case 'groupsvisible' :
                case 'groupsnone' :
                    // The user is changing the group mode.
                    callback = 'change_groupmode';
                    this.change_groupmode(ev, node, activity, action);
                    break;
                case 'move' :
                case 'update' :
                case 'duplicate' :
                case 'assignroles' :
                default:
                    // Nothing to do here!
                    break;
            }
        },

        /**
         * Change the indent of the activity or resource.
         *
         * @protected
         * @method change_indent
         * @param {EventFacade} ev The event that was fired.
         * @param {Node} button The button that triggered this action.
         * @param {Node} activity The activity node that this action will be performed on.
         * @param {String} action The action that has been requested. Will be 'moveleft' or 'moveright'.
         */
        change_indent : function(ev, button, activity, action) {
            // Prevent the default button action
            ev.preventDefault();

            var direction = (action === 'moveleft') ? -1 : 1;

            // And we need to determine the current and new indent level
            var indentdiv = activity.one(SELECTOR.MODINDENTDIV);
            var indent = indentdiv.getAttribute('class').match(/mod-indent-(\d{1,})/);

            if (indent) {
                var oldindent = parseInt(indent[1]);
                var newindent = Math.max(0, (oldindent + parseInt(direction)));
                indentdiv.removeClass(indent[0]);
            } else {
                var oldindent = 0;
                var newindent = 1;
            }

            // Perform the move
            indentdiv.addClass(CSS.MODINDENTCOUNT + newindent);
            var data = {
                'class' : 'resource',
                'field' : 'indent',
                'value' : newindent,
                'id'    : Y.Moodle.core_course.util.cm.getId(activity)
            };
            var commands = activity.one(SELECTOR.COMMANDSPAN);
            var spinner = M.util.add_spinner(Y, commands).setStyles({
                position: 'absolute',
                top: 0
            });
            if (BODY.hasClass('dir-ltr')) {
                spinner.setStyle('left', '100%');
            }  else {
                spinner.setStyle('right', '100%');
            }
            this.send_request(data, spinner);

            // Handle removal/addition of the moveleft button.
            if (newindent == 0) {
                button.addClass('hidden');
            } else if (newindent == 1 && oldindent == 0) {
                button.ancestor('.menu').one('[data-action=moveleft]').removeClass('hidden');
            }

            // Handle massive indentation to match non-ajax display
            var hashugeclass = indentdiv.hasClass(CSS.MODINDENTHUGE);
            if (newindent > 15 && !hashugeclass) {
                indentdiv.addClass(CSS.MODINDENTHUGE);
            } else if (newindent <= 15 && hashugeclass) {
                indentdiv.removeClass(CSS.MODINDENTHUGE);
            }
        },

        /**
         * Deletes the given activity or resource after confirmation.
         *
         * @protected
         * @method delete_with_confirmation
         * @param {EventFacade} ev The event that was fired.
         * @param {Node} button The button that triggered this action.
         * @param {Node} activity The activity node that this action will be performed on.
         * @return Boolean
         */
        delete_with_confirmation : function(ev, button, activity) {
            // Prevent the default button action
            ev.preventDefault();

            // Get the element we're working on
            var element   = activity

            // Create confirm string (different if element has or does not have name)
            var confirmstring = '';
            var plugindata = {
                type : M.util.get_string('pluginname', element.getAttribute('class').match(/modtype_([^\s]*)/)[1])
            }
            if (Y.Moodle.core_course.util.cm.getName(element) != null) {
                plugindata.name = Y.Moodle.core_course.util.cm.getName(element)
                confirmstring = M.util.get_string('deletechecktypename', 'moodle', plugindata);
            } else {
                confirmstring = M.util.get_string('deletechecktype', 'moodle', plugindata)
            }

            // Confirm element removal
            if (!confirm(confirmstring)) {
                return false;
            }

            // Actually remove the element
            element.remove();
            var data = {
                'class' : 'resource',
                'action' : 'DELETE',
                'id'    : Y.Moodle.core_course.util.cm.getId(element)
            };
            this.send_request(data);
            if (M.core.actionmenu && M.core.actionmenu.instance) {
                M.core.actionmenu.instance.hideMenu();
            }
        },

        /**
         * Changes the visibility of this activity or resource.
         *
         * @protected
         * @method change_visibility
         * @param {EventFacade} ev The event that was fired.
         * @param {Node} button The button that triggered this action.
         * @param {Node} activity The activity node that this action will be performed on.
         * @param {String} action The action that has been requested.
         * @return Boolean
         */
        change_visibility : function(ev, button, activity, action) {
            // Prevent the default button action
            ev.preventDefault();

            // Return early if the current section is hidden
            var section = activity.ancestor(M.course.format.get_section_selector(Y));
            if (section && section.hasClass(CSS.SECTIONHIDDENCLASS)) {
                return;
            }

            // Get the element we're working on
            var element = activity;
            var value = this.handle_resource_dim(button, activity, action);

            // Send the request
            var data = {
                'class' : 'resource',
                'field' : 'visible',
                'value' : value,
                'id'    : Y.Moodle.core_course.util.cm.getId(element)
            };
            var spinner = M.util.add_spinner(Y, element.one(SELECTOR.COMMANDSPAN));
            this.send_request(data, spinner);
            return false; // Need to return false to stop the delegate for the new state firing
        },

        /**
         * Handles the UI aspect of dimming the activity or resource.
         *
         * @protected
         * @method handle_resource_dim
         * @param {Node} button The button that triggered the action.
         * @param {Node} activity The activity node that this action will be performed on.
         * @param {String} action 'show' or 'hide'.
         * @returns {number} 1 if we changed to visible, 0 if we were hiding.
         */
        handle_resource_dim : function(button, activity, action) {
            var toggleclass = CSS.DIMCLASS,
                dimarea = activity.one('a'),
                availabilityinfo = activity.one(CSS.AVAILABILITYINFODIV),
                nextaction = (action === 'hide') ? 'show' : 'hide';
                newstring = M.util.get_string(nextaction, 'moodle');

            // Update button info.
            button.one('img').setAttrs({
                'alt' : newstring,
                'src'   : M.util.image_url('t/' + nextaction)
            });
            button.set('title', newstring);
            button.replaceClass('editing_'+action, 'editing_'+nextaction);
            button.setData('action', nextaction);

            // If activity is conditionally hidden, then don't toggle.
            if (Y.Moodle.core_course.util.cm.getName(activity) == null) {
                toggleclass = CSS.DIMMEDTEXT;
                dimarea = activity.all(SELECTOR.MODINDENTDIV + ' > div').item(1);
            }
            if (!dimarea.hasClass(CSS.CONDITIONALHIDDEN)) {
                // Change the UI.
                dimarea.toggleClass(toggleclass);
                // We need to toggle dimming on the description too.
                activity.all(SELECTOR.CONTENTAFTERLINK).toggleClass(CSS.DIMMEDTEXT);
            }
            // Toggle availablity info for conditional activities.
            if (availabilityinfo) {
                availabilityinfo.toggleClass(CSS.HIDE);
            }
            return (action === 'hide') ? 0 : 1;
        },

        /**
         * Changes the groupmode of the activity to the next groupmode in the sequence.
         *
         * @protected
         * @method change_groupmode
         * @param {EventFacade} ev The event that was fired.
         * @param {Node} button The button that triggered this action.
         * @param {Node} activity The activity node that this action will be performed on.
         * @param {String} action The action that has been requested.
         * @return Boolean
         */
        change_groupmode : function(ev, button, activity, action) {
            // Prevent the default button action.
            ev.preventDefault();

            // Current Mode
            var groupmode = parseInt(button.getData('nextgroupmode'), 10),
                newtitle = '',
                iconsrc = '',
                newtitlestr,
                data,
                spinner,
                nextgroupmode = groupmode + 1;

            if (nextgroupmode > 2) {
                nextgroupmode = 0;
            }

            if (groupmode === this.GROUPS_NONE) {
                newtitle = 'groupsnone';
                iconsrc = M.util.image_url('t/groupn', 'moodle');
            } else if (groupmode === this.GROUPS_SEPARATE) {
                newtitle = 'groupsseparate';
                iconsrc = M.util.image_url('t/groups', 'moodle');
            } else if (groupmode === this.GROUPS_VISIBLE) {
                newtitle = 'groupsvisible';
                iconsrc = M.util.image_url('t/groupv', 'moodle');
            }
            newtitlestr = M.util.get_string(newtitle, 'moodle'),
            newtitlestr = M.util.get_string('clicktochangeinbrackets', 'moodle', newtitlestr);

            // Change the UI
            button.one('img').setAttrs({
                'alt' : newtitlestr,
                'src' : iconsrc
            });
            button.setAttribute('title', newtitlestr).setData('action', newtitle).setData('nextgroupmode', nextgroupmode);

            // And send the request
            data = {
                'class' : 'resource',
                'field' : 'groupmode',
                'value' : groupmode,
                'id'    : Y.Moodle.core_course.util.cm.getId(activity)
            };

            spinner = M.util.add_spinner(Y, activity.one(SELECTOR.COMMANDSPAN));
            this.send_request(data, spinner);
            return false; // Need to return false to stop the delegate for the new state firing
        },

        /**
         * Edit the title for the resource
         *
         * @protected
         * @method edit_title
         * @param {EventFacade} ev The event that was fired.
         * @param {Node} button The button that triggered this action.
         * @param {Node} activity The activity node that this action will be performed on.
         * @param {String} action The action that has been requested.
         * @return Boolean
         */
        edit_title : function(ev, button, activity) {
            // Get the element we're working on
            var activityid = Y.Moodle.core_course.util.cm.getId(activity),
                instancename  = activity.one(SELECTOR.INSTANCENAME),
                currenttitle = instancename.get('firstChild'),
                oldtitle = currenttitle.get('data'),
                titletext = oldtitle,
                thisevent,
                anchor = instancename.ancestor('a'),// Grab the anchor so that we can swap it with the edit form.
                data = {
                    'class'   : 'resource',
                    'field'   : 'gettitle',
                    'id'      : activityid
                },
                response = this.send_request(data);

            if (M.core.actionmenu && M.core.actionmenu.instance) {
                M.core.actionmenu.instance.hideMenu();
            }

            // Try to retrieve the existing string from the server
            if (response.instancename) {
                titletext = response.instancename;
            }

            // Create the editor and submit button
            var editform = Y.Node.create('<form class="'+CSS.ACTIVITYINSTANCE+'" action="#" />');
            var editinstructions = Y.Node.create('<span class="'+CSS.EDITINSTRUCTIONS+'" id="id_editinstructions" />')
                .set('innerHTML', M.util.get_string('edittitleinstructions', 'moodle'));
            var editor = Y.Node.create('<input name="title" type="text" class="'+CSS.TITLEEDITOR+'" />').setAttrs({
                'value' : titletext,
                'autocomplete' : 'off',
                'aria-describedby' : 'id_editinstructions',
                'maxLength' : '255'
            })

            // Clear the existing content and put the editor in
            editform.appendChild(activity.one(SELECTOR.ACTIVITYICON).cloneNode());
            editform.appendChild(editor);
            editform.setData('anchor', anchor);
            anchor.replace(editform);
            activity.one('div').appendChild(editinstructions);
            ev.preventDefault();

            // Focus and select the editor text
            editor.focus().select();

            // Cancel the edit if we lose focus or the escape key is pressed.
            thisevent = editor.on('blur', this.edit_title_cancel, this, activity, false);
            this.edittitleevents.push(thisevent);
            thisevent = editor.on('key', this.edit_title_cancel, 'esc', this, activity, true);
            this.edittitleevents.push(thisevent);

            // Handle form submission.
            thisevent = editform.on('submit', this.edit_title_submit, this, activity, oldtitle);
            this.edittitleevents.push(thisevent);
        },

        /**
         * Handles the submit event when editing the activity or resources title.
         *
         * @protected
         * @method edit_title_submit
         * @param {EventFacade} ev The event that triggered this.
         * @param {Node} activity The activity whose title we are altering.
         * @param {String} originaltitle The original title the activity or resource had.
         */
        edit_title_submit : function(ev, activity, originaltitle) {
            // We don't actually want to submit anything
            ev.preventDefault();

            var newtitle = Y.Lang.trim(activity.one(SELECTOR.ACTIVITYFORM + ' ' + SELECTOR.ACTIVITYTITLE).get('value'));
            this.edit_title_clear(activity);
            var spinner = M.util.add_spinner(Y, activity.one(SELECTOR.INSTANCENAME));
            if (newtitle != null && newtitle != "" && newtitle != originaltitle) {
                var data = {
                    'class'   : 'resource',
                    'field'   : 'updatetitle',
                    'title'   : newtitle,
                    'id'      : Y.Moodle.core_course.util.cm.getId(activity)
                };
                var response = this.send_request(data, spinner);
                if (response.instancename) {
                    activity.one(SELECTOR.INSTANCENAME).setContent(response.instancename);
                }
            }
        },

        /**
         * Handles the cancel event when editing the activity or resources title.
         *
         * @protected
         * @method edit_title_cancel
         * @param {EventFacade} ev The event that triggered this.
         * @param {Node} activity The activity whose title we are altering.
         * @param {Boolean} preventdefault If true we should prevent the default action from occuring.
         */
        edit_title_cancel : function(ev, activity, preventdefault) {
            if (preventdefault) {
                ev.preventDefault();
            }
            this.edit_title_clear(activity);
        },

        /**
         * Handles clearing the editing UI and returning things to the original state they were in.
         *
         * @protected
         * @method edit_title_clear
         * @param {Node} activity  The activity whose title we were altering.
         */
        edit_title_clear : function(activity) {
            // Detach all listen events to prevent duplicate triggers
            var thisevent;
            while (thisevent = this.edittitleevents.shift()) {
                thisevent.detach();
            }
            var editform = activity.one(SELECTOR.ACTIVITYFORM),
                instructions = activity.one('#id_editinstructions');
            if (editform) {
                editform.replace(editform.getData('anchor'));
            }
            if (instructions) {
                instructions.remove();
            }
        },

        /**
         * Set the visibility of the current resource (identified by the element)
         * to match the hidden parameter (this is not a toggle).
         * Only changes the visibility in the browser (no ajax update).
         *
         * @public This method is used by other modules.
         * @method set_visibility_resource_ui
         * @param args An object with 'element' being the A node containing the resource
         *             and 'visible' being the state that the visibility should be set to.
         */
        set_visibility_resource_ui: function(args) {
            var element = args.element,
                shouldbevisible = args.visible,
                buttonnode = element.one(SELECTOR.SHOW),
                visible = (buttonnode === null),
                action = 'show';
            if (visible) {
                buttonnode = element.one(SELECTOR.HIDE);
                action = 'hide';
            }
            if (visible != shouldbevisible) {
                this.handle_resource_dim(buttonnode, buttonnode.getData('activity'), action);
            }
        }
    }, {
        NAME : 'course-resource-toolbox',
        ATTRS : {
            courseid : {
                'value' : 0
            },
            format : {
                'value' : 'topics'
            }
        }
    });

    var SECTIONTOOLBOX = function() {
        SECTIONTOOLBOX.superclass.constructor.apply(this, arguments);
    }

    Y.extend(SECTIONTOOLBOX, TOOLBOX, {
        /**
         * Initialize the toolboxes module
         *
         * Updates all span.commands with relevant handlers and other required changes
         */
        initializer : function(config) {
            this.setup_for_section();
            M.course.coursebase.register_module(this);

            // Section Highlighting
            Y.delegate('click', this.toggle_highlight, SELECTOR.PAGECONTENT, SELECTOR.SECTIONLI + ' ' + SELECTOR.HIGHLIGHT, this);
            // Section Visibility
            Y.delegate('click', this.toggle_hide_section, SELECTOR.PAGECONTENT, SELECTOR.SECTIONLI + ' ' + SELECTOR.SHOWHIDE, this);
        },
        /**
         * Update any section areas within the scope of the specified
         * selector with AJAX equivelants
         *
         * @param baseselector The selector to limit scope to
         * @return void
         */
        setup_for_section : function(baseselector) {
            // Left here for potential future use - not currently needed due to YUI delegation in initializer()
            /*if (!baseselector) {
                var baseselector = SELECTOR.PAGECONTENT;
            }

            Y.all(baseselector).each(this._setup_for_section, this);*/
        },
        _setup_for_section : function(toolboxtarget) {
            // Left here for potential future use - not currently needed due to YUI delegation in initializer()
        },
        toggle_hide_section : function(e) {
            // Prevent the default button action
            e.preventDefault();

            // Get the section we're working on
            var section = e.target.ancestor(M.course.format.get_section_selector(Y));
            var button = e.target.ancestor('a', true);
            var hideicon = button.one('img');

            // The value to submit
            var value;
            // The text for strings and images. Also determines the icon to display.
            var action,
                nextaction;

            if (!section.hasClass(CSS.SECTIONHIDDENCLASS)) {
                section.addClass(CSS.SECTIONHIDDENCLASS);
                value = 0;
                action = 'hide';
                nextaction = 'show';
            } else {
                section.removeClass(CSS.SECTIONHIDDENCLASS);
                value = 1;
                action = 'show';
                nextaction = 'hide';
            }

            var newstring = M.util.get_string(nextaction + 'fromothers', 'format_' + this.get('format'));
            hideicon.setAttrs({
                'alt' : newstring,
                'src'   : M.util.image_url('i/' + nextaction)
            });
            button.set('title', newstring);

            // Change the highlight status
            var data = {
                'class' : 'section',
                'field' : 'visible',
                'id'    : Y.Moodle.core_course.util.section.getId(section.ancestor(M.course.format.get_section_wrapper(Y), true)),
                'value' : value
            };

            var lightbox = M.util.add_lightbox(Y, section);
            lightbox.show();

            var response = this.send_request(data, lightbox);

            var activities = section.all(SELECTOR.ACTIVITYLI);
            activities.each(function(node) {
                if (node.one(SELECTOR.SHOW)) {
                    var button = node.one(SELECTOR.SHOW);
                } else {
                    var button = node.one(SELECTOR.HIDE);
                }
                var activityid = Y.Moodle.core_course.util.cm.getId(node);

<<<<<<< HEAD
                // NOTE: resourcestotoggle is returned as a string instead
                // of a Number so we must cast our activityid to a String.
                if (Y.Array.indexOf(response.resourcestotoggle, "" + activityid) != -1) {
                    node.getData('toolbox').handle_resource_dim(button, node, oldstatus);
=======
                if (Y.Array.indexOf(response.resourcestotoggle, activityid) != -1) {
                    node.getData('toolbox').handle_resource_dim(button, node, action);
>>>>>>> d0f30b07
                }
            }, this);
        },
        toggle_highlight : function(e) {
            // Prevent the default button action
            e.preventDefault();

            // Get the section we're working on
            var section = e.target.ancestor(M.course.format.get_section_selector(Y));
            var button = e.target.ancestor('a', true);
            var buttonicon = button.one('img');

            // Determine whether the marker is currently set
            var togglestatus = section.hasClass('current');
            var value = 0;

            // Set the current highlighted item text
            var old_string = M.util.get_string('markthistopic', 'moodle');
            Y.one(SELECTOR.PAGECONTENT)
                .all(M.course.format.get_section_selector(Y) + '.current ' + SELECTOR.HIGHLIGHT)
                .set('title', old_string);
            Y.one(SELECTOR.PAGECONTENT)
                .all(M.course.format.get_section_selector(Y) + '.current ' + SELECTOR.HIGHLIGHT + ' img')
                .set('alt', old_string)
                .set('src', M.util.image_url('i/marker'));

            // Remove the highlighting from all sections
            var allsections = Y.one(SELECTOR.PAGECONTENT).all(M.course.format.get_section_selector(Y))
                .removeClass('current');

            // Then add it if required to the selected section
            if (!togglestatus) {
                section.addClass('current');
                value = Y.Moodle.core_course.util.section.getId(section.ancestor(M.course.format.get_section_wrapper(Y), true));
                var new_string = M.util.get_string('markedthistopic', 'moodle');
                button
                    .set('title', new_string);
                buttonicon
                    .set('alt', new_string)
                    .set('src', M.util.image_url('i/marked'));
            }

            // Change the highlight status
            var data = {
                'class' : 'course',
                'field' : 'marker',
                'value' : value
            };
            var lightbox = M.util.add_lightbox(Y, section);
            lightbox.show();
            this.send_request(data, lightbox);
        }
    }, {
        NAME : 'course-section-toolbox',
        ATTRS : {
            courseid : {
                'value' : 0
            },
            format : {
                'value' : 'topics'
            }
        }
    });

    M.course = M.course || {};
    M.course.resource_toolbox = null;
    M.course.init_resource_toolbox = function(config) {
        M.course.resource_toolbox = new RESOURCETOOLBOX(config);
        return M.course.resource_toolbox;
    };

    M.course.init_section_toolbox = function(config) {
        return new SECTIONTOOLBOX(config);
    };

    M.course.register_new_module = function(module) {
        if (typeof module === 'string') {
            module = Y.one(module);
        }
        if (M.course.resource_toolbox !== null) {
            module.setData('toolbox', M.course.resource_toolbox);
            module.all(SELECTOR.COMMANDSPAN+ ' ' + SELECTOR.ACTIVITYACTION).each(function(){
                this.setData('activity', module);
            });
        }
    }

},
'@VERSION@', {
    requires : ['base', 'node', 'io', 'moodle-course-coursebase']
}
);<|MERGE_RESOLUTION|>--- conflicted
+++ resolved
@@ -797,15 +797,10 @@
                 }
                 var activityid = Y.Moodle.core_course.util.cm.getId(node);
 
-<<<<<<< HEAD
                 // NOTE: resourcestotoggle is returned as a string instead
                 // of a Number so we must cast our activityid to a String.
                 if (Y.Array.indexOf(response.resourcestotoggle, "" + activityid) != -1) {
-                    node.getData('toolbox').handle_resource_dim(button, node, oldstatus);
-=======
-                if (Y.Array.indexOf(response.resourcestotoggle, activityid) != -1) {
                     node.getData('toolbox').handle_resource_dim(button, node, action);
->>>>>>> d0f30b07
                 }
             }, this);
         },
