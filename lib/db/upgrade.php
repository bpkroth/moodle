--- conflicted
+++ resolved
@@ -5957,11 +5957,12 @@
     }
 
     if ($oldversion < 2011012400) {
-<<<<<<< HEAD
         // Clean up the old progress tracked roles setting, no longer used (replaced by enrolment)
         unset_config('progresstrackedroles');
-
-=======
+        upgrade_main_savepoint(true, 2011012400);
+    }
+
+    if ($oldversion < 2011012500) {
         $columns = $DB->get_columns('tag_instance');
         $table = new xmldb_table('tag_instance');
 
@@ -5989,8 +5990,7 @@
         }
 
         // Main savepoint reached
->>>>>>> b1db1b6e
-        upgrade_main_savepoint(true, 2011012400);
+        upgrade_main_savepoint(true, 2011012500);
     }
 
     return true;
