<?php
// This file is part of Moodle - http://moodle.org/
//
// Moodle is free software: you can redistribute it and/or modify
// it under the terms of the GNU General Public License as published by
// the Free Software Foundation, either version 3 of the License, or
// (at your option) any later version.
//
// Moodle is distributed in the hope that it will be useful,
// but WITHOUT ANY WARRANTY; without even the implied warranty of
// MERCHANTABILITY or FITNESS FOR A PARTICULAR PURPOSE.  See the
// GNU General Public License for more details.
//
// You should have received a copy of the GNU General Public License
// along with Moodle.  If not, see <http://www.gnu.org/licenses/>.


/**
 * Core file storage class definition.
 *
 * @package   core_files
 * @copyright 2008 Petr Skoda {@link http://skodak.org}
 * @license   http://www.gnu.org/copyleft/gpl.html GNU GPL v3 or later
 */

defined('MOODLE_INTERNAL') || die();

require_once("$CFG->libdir/filestorage/stored_file.php");

/**
 * File storage class used for low level access to stored files.
 *
 * Only owner of file area may use this class to access own files,
 * for example only code in mod/assignment/* may access assignment
 * attachments. When some other part of moodle needs to access
 * files of modules it has to use file_browser class instead or there
 * has to be some callback API.
 *
 * @package   core_files
 * @category  files
 * @copyright 2008 Petr Skoda {@link http://skodak.org}
 * @license   http://www.gnu.org/copyleft/gpl.html GNU GPL v3 or later
 * @since     Moodle 2.0
 */
class file_storage {
    /** @var string Directory with file contents */
    private $filedir;
    /** @var string Contents of deleted files not needed any more */
    private $trashdir;
    /** @var string tempdir */
    private $tempdir;
    /** @var int Permissions for new directories */
    private $dirpermissions;
    /** @var int Permissions for new files */
    private $filepermissions;

    /**
     * Constructor - do not use directly use {@link get_file_storage()} call instead.
     *
     * @param string $filedir full path to pool directory
     * @param string $trashdir temporary storage of deleted area
     * @param string $tempdir temporary storage of various files
     * @param int $dirpermissions new directory permissions
     * @param int $filepermissions new file permissions
     */
    public function __construct($filedir, $trashdir, $tempdir, $dirpermissions, $filepermissions) {
        global $CFG;

        $this->filedir         = $filedir;
        $this->trashdir        = $trashdir;
        $this->tempdir         = $tempdir;
        $this->dirpermissions  = $dirpermissions;
        $this->filepermissions = $filepermissions;

        // make sure the file pool directory exists
        if (!is_dir($this->filedir)) {
            if (!mkdir($this->filedir, $this->dirpermissions, true)) {
                throw new file_exception('storedfilecannotcreatefiledirs'); // permission trouble
            }
            // place warning file in file pool root
            if (!file_exists($this->filedir.'/warning.txt')) {
                file_put_contents($this->filedir.'/warning.txt',
                                  'This directory contains the content of uploaded files and is controlled by Moodle code. Do not manually move, change or rename any of the files and subdirectories here.');
                chmod($this->filedir.'/warning.txt', $CFG->filepermissions);
            }
        }
        // make sure the file pool directory exists
        if (!is_dir($this->trashdir)) {
            if (!mkdir($this->trashdir, $this->dirpermissions, true)) {
                throw new file_exception('storedfilecannotcreatefiledirs'); // permission trouble
            }
        }
    }

    /**
     * Calculates sha1 hash of unique full path name information.
     *
     * This hash is a unique file identifier - it is used to improve
     * performance and overcome db index size limits.
     *
     * @param int $contextid context ID
     * @param string $component component
     * @param string $filearea file area
     * @param int $itemid item ID
     * @param string $filepath file path
     * @param string $filename file name
     * @return string sha1 hash
     */
    public static function get_pathname_hash($contextid, $component, $filearea, $itemid, $filepath, $filename) {
        return sha1("/$contextid/$component/$filearea/$itemid".$filepath.$filename);
    }

    /**
     * Does this file exist?
     *
     * @param int $contextid context ID
     * @param string $component component
     * @param string $filearea file area
     * @param int $itemid item ID
     * @param string $filepath file path
     * @param string $filename file name
     * @return bool
     */
    public function file_exists($contextid, $component, $filearea, $itemid, $filepath, $filename) {
        $filepath = clean_param($filepath, PARAM_PATH);
        $filename = clean_param($filename, PARAM_FILE);

        if ($filename === '') {
            $filename = '.';
        }

        $pathnamehash = $this->get_pathname_hash($contextid, $component, $filearea, $itemid, $filepath, $filename);
        return $this->file_exists_by_hash($pathnamehash);
    }

    /**
     * Whether or not the file exist
     *
     * @param string $pathnamehash path name hash
     * @return bool
     */
    public function file_exists_by_hash($pathnamehash) {
        global $DB;

        return $DB->record_exists('files', array('pathnamehash'=>$pathnamehash));
    }

    /**
     * Create instance of file class from database record.
     *
     * @param stdClass $filerecord record from the files table left join files_reference table
     * @return stored_file instance of file abstraction class
     */
    public function get_file_instance(stdClass $filerecord) {
        $storedfile = new stored_file($this, $filerecord, $this->filedir);
        return $storedfile;
    }

    /**
     * Returns an image file that represent the given stored file as a preview
     *
     * At the moment, only GIF, JPEG and PNG files are supported to have previews. In the
     * future, the support for other mimetypes can be added, too (eg. generate an image
     * preview of PDF, text documents etc).
     *
     * @param stored_file $file the file we want to preview
     * @param string $mode preview mode, eg. 'thumb'
     * @return stored_file|bool false if unable to create the preview, stored file otherwise
     */
    public function get_file_preview(stored_file $file, $mode) {

        $context = context_system::instance();
        $path = '/' . trim($mode, '/') . '/';
        $preview = $this->get_file($context->id, 'core', 'preview', 0, $path, $file->get_contenthash());

        if (!$preview) {
            $preview = $this->create_file_preview($file, $mode);
            if (!$preview) {
                return false;
            }
        }

        return $preview;
    }

    /**
     * Return an available file name.
     *
     * This will return the next available file name in the area, adding/incrementing a suffix
     * of the file, ie: file.txt > file (1).txt > file (2).txt > etc...
     *
     * If the file name passed is available without modification, it is returned as is.
     *
     * @param int $contextid context ID.
     * @param string $component component.
     * @param string $filearea file area.
     * @param int $itemid area item ID.
     * @param string $filepath the file path.
     * @param string $filename the file name.
     * @return string available file name.
     * @throws coding_exception if the file name is invalid.
     * @since 2.5
     */
    public function get_unused_filename($contextid, $component, $filearea, $itemid, $filepath, $filename) {
        global $DB;

        // Do not accept '.' or an empty file name (zero is acceptable).
        if ($filename == '.' || (empty($filename) && !is_numeric($filename))) {
            throw new coding_exception('Invalid file name passed', $filename);
        }

        // The file does not exist, we return the same file name.
        if (!$this->file_exists($contextid, $component, $filearea, $itemid, $filepath, $filename)) {
            return $filename;
        }

        // Trying to locate a file name using the used pattern. We remove the used pattern from the file name first.
        $pathinfo = pathinfo($filename);
        $basename = $pathinfo['filename'];
        $matches = array();
        if (preg_match('~^(.+) \(([0-9]+)\)$~', $basename, $matches)) {
            $basename = $matches[1];
        }

        $filenamelike = $DB->sql_like_escape($basename) . ' (%)';
        if (isset($pathinfo['extension'])) {
            $filenamelike .= '.' . $DB->sql_like_escape($pathinfo['extension']);
        }

        $filenamelikesql = $DB->sql_like('f.filename', ':filenamelike');
        $filenamelen = $DB->sql_length('f.filename');
        $sql = "SELECT filename
                FROM {files} f
                WHERE
                    f.contextid = :contextid AND
                    f.component = :component AND
                    f.filearea = :filearea AND
                    f.itemid = :itemid AND
                    f.filepath = :filepath AND
                    $filenamelikesql
                ORDER BY
                    $filenamelen DESC,
                    f.filename DESC";
        $params = array('contextid' => $contextid, 'component' => $component, 'filearea' => $filearea, 'itemid' => $itemid,
                'filepath' => $filepath, 'filenamelike' => $filenamelike);
        $results = $DB->get_fieldset_sql($sql, $params, IGNORE_MULTIPLE);

        // Loop over the results to make sure we are working on a valid file name. Because 'file (1).txt' and 'file (copy).txt'
        // would both be returned, but only the one only containing digits should be used.
        $number = 1;
        foreach ($results as $result) {
            $resultbasename = pathinfo($result, PATHINFO_FILENAME);
            $matches = array();
            if (preg_match('~^(.+) \(([0-9]+)\)$~', $resultbasename, $matches)) {
                $number = $matches[2] + 1;
                break;
            }
        }

        // Constructing the new filename.
        $newfilename = $basename . ' (' . $number . ')';
        if (isset($pathinfo['extension'])) {
            $newfilename .= '.' . $pathinfo['extension'];
        }

        return $newfilename;
    }

    /**
     * Return an available directory name.
     *
     * This will return the next available directory name in the area, adding/incrementing a suffix
     * of the last portion of path, ie: /path/ > /path (1)/ > /path (2)/ > etc...
     *
     * If the file path passed is available without modification, it is returned as is.
     *
     * @param int $contextid context ID.
     * @param string $component component.
     * @param string $filearea file area.
     * @param int $itemid area item ID.
     * @param string $suggestedpath the suggested file path.
     * @return string available file path
     * @since 2.5
     */
    public function get_unused_dirname($contextid, $component, $filearea, $itemid, $suggestedpath) {
        global $DB;

        // Ensure suggestedpath has trailing '/'
        $suggestedpath = rtrim($suggestedpath, '/'). '/';

        // The directory does not exist, we return the same file path.
        if (!$this->file_exists($contextid, $component, $filearea, $itemid, $suggestedpath, '.')) {
            return $suggestedpath;
        }

        // Trying to locate a file path using the used pattern. We remove the used pattern from the path first.
        if (preg_match('~^(/.+) \(([0-9]+)\)/$~', $suggestedpath, $matches)) {
            $suggestedpath = $matches[1]. '/';
        }

        $filepathlike = $DB->sql_like_escape(rtrim($suggestedpath, '/')) . ' (%)/';

        $filepathlikesql = $DB->sql_like('f.filepath', ':filepathlike');
        $filepathlen = $DB->sql_length('f.filepath');
        $sql = "SELECT filepath
                FROM {files} f
                WHERE
                    f.contextid = :contextid AND
                    f.component = :component AND
                    f.filearea = :filearea AND
                    f.itemid = :itemid AND
                    f.filename = :filename AND
                    $filepathlikesql
                ORDER BY
                    $filepathlen DESC,
                    f.filepath DESC";
        $params = array('contextid' => $contextid, 'component' => $component, 'filearea' => $filearea, 'itemid' => $itemid,
                'filename' => '.', 'filepathlike' => $filepathlike);
        $results = $DB->get_fieldset_sql($sql, $params, IGNORE_MULTIPLE);

        // Loop over the results to make sure we are working on a valid file path. Because '/path (1)/' and '/path (copy)/'
        // would both be returned, but only the one only containing digits should be used.
        $number = 1;
        foreach ($results as $result) {
            if (preg_match('~ \(([0-9]+)\)/$~', $result, $matches)) {
                $number = (int)($matches[1]) + 1;
                break;
            }
        }

        return rtrim($suggestedpath, '/'). ' (' . $number . ')/';
    }

    /**
     * Generates a preview image for the stored file
     *
     * @param stored_file $file the file we want to preview
     * @param string $mode preview mode, eg. 'thumb'
     * @return stored_file|bool the newly created preview file or false
     */
    protected function create_file_preview(stored_file $file, $mode) {

        $mimetype = $file->get_mimetype();

        if ($mimetype === 'image/gif' or $mimetype === 'image/jpeg' or $mimetype === 'image/png') {
            // make a preview of the image
            $data = $this->create_imagefile_preview($file, $mode);

        } else {
            // unable to create the preview of this mimetype yet
            return false;
        }

        if (empty($data)) {
            return false;
        }

        // getimagesizefromstring() is available from PHP 5.4 but we need to support
        // lower versions, so...
        $tmproot = make_temp_directory('thumbnails');
        $tmpfilepath = $tmproot.'/'.$file->get_contenthash().'_'.$mode;
        file_put_contents($tmpfilepath, $data);
        $imageinfo = getimagesize($tmpfilepath);
        unlink($tmpfilepath);

        $context = context_system::instance();

        $record = array(
            'contextid' => $context->id,
            'component' => 'core',
            'filearea'  => 'preview',
            'itemid'    => 0,
            'filepath'  => '/' . trim($mode, '/') . '/',
            'filename'  => $file->get_contenthash(),
        );

        if ($imageinfo) {
            $record['mimetype'] = $imageinfo['mime'];
        }

        return $this->create_file_from_string($record, $data);
    }

    /**
     * Generates a preview for the stored image file
     *
     * @param stored_file $file the image we want to preview
     * @param string $mode preview mode, eg. 'thumb'
     * @return string|bool false if a problem occurs, the thumbnail image data otherwise
     */
    protected function create_imagefile_preview(stored_file $file, $mode) {
        global $CFG;
        require_once($CFG->libdir.'/gdlib.php');

        $tmproot = make_temp_directory('thumbnails');
        $tmpfilepath = $tmproot.'/'.$file->get_contenthash();
        $file->copy_content_to($tmpfilepath);

        if ($mode === 'tinyicon') {
            $data = generate_image_thumbnail($tmpfilepath, 24, 24);

        } else if ($mode === 'thumb') {
            $data = generate_image_thumbnail($tmpfilepath, 90, 90);

        } else if ($mode === 'bigthumb') {
            $data = generate_image_thumbnail($tmpfilepath, 250, 250);

        } else {
            throw new file_exception('storedfileproblem', 'Invalid preview mode requested');
        }

        unlink($tmpfilepath);

        return $data;
    }

    /**
     * Fetch file using local file id.
     *
     * Please do not rely on file ids, it is usually easier to use
     * pathname hashes instead.
     *
     * @param int $fileid file ID
     * @return stored_file|bool stored_file instance if exists, false if not
     */
    public function get_file_by_id($fileid) {
        global $DB;

        $sql = "SELECT ".self::instance_sql_fields('f', 'r')."
                  FROM {files} f
             LEFT JOIN {files_reference} r
                       ON f.referencefileid = r.id
                 WHERE f.id = ?";
        if ($filerecord = $DB->get_record_sql($sql, array($fileid))) {
            return $this->get_file_instance($filerecord);
        } else {
            return false;
        }
    }

    /**
     * Fetch file using local file full pathname hash
     *
     * @param string $pathnamehash path name hash
     * @return stored_file|bool stored_file instance if exists, false if not
     */
    public function get_file_by_hash($pathnamehash) {
        global $DB;

        $sql = "SELECT ".self::instance_sql_fields('f', 'r')."
                  FROM {files} f
             LEFT JOIN {files_reference} r
                       ON f.referencefileid = r.id
                 WHERE f.pathnamehash = ?";
        if ($filerecord = $DB->get_record_sql($sql, array($pathnamehash))) {
            return $this->get_file_instance($filerecord);
        } else {
            return false;
        }
    }

    /**
     * Fetch locally stored file.
     *
     * @param int $contextid context ID
     * @param string $component component
     * @param string $filearea file area
     * @param int $itemid item ID
     * @param string $filepath file path
     * @param string $filename file name
     * @return stored_file|bool stored_file instance if exists, false if not
     */
    public function get_file($contextid, $component, $filearea, $itemid, $filepath, $filename) {
        $filepath = clean_param($filepath, PARAM_PATH);
        $filename = clean_param($filename, PARAM_FILE);

        if ($filename === '') {
            $filename = '.';
        }

        $pathnamehash = $this->get_pathname_hash($contextid, $component, $filearea, $itemid, $filepath, $filename);
        return $this->get_file_by_hash($pathnamehash);
    }

    /**
     * Are there any files (or directories)
     *
     * @param int $contextid context ID
     * @param string $component component
     * @param string $filearea file area
     * @param bool|int $itemid item id or false if all items
     * @param bool $ignoredirs whether or not ignore directories
     * @return bool empty
     */
    public function is_area_empty($contextid, $component, $filearea, $itemid = false, $ignoredirs = true) {
        global $DB;

        $params = array('contextid'=>$contextid, 'component'=>$component, 'filearea'=>$filearea);
        $where = "contextid = :contextid AND component = :component AND filearea = :filearea";

        if ($itemid !== false) {
            $params['itemid'] = $itemid;
            $where .= " AND itemid = :itemid";
        }

        if ($ignoredirs) {
            $sql = "SELECT 'x'
                      FROM {files}
                     WHERE $where AND filename <> '.'";
        } else {
            $sql = "SELECT 'x'
                      FROM {files}
                     WHERE $where AND (filename <> '.' OR filepath <> '/')";
        }

        return !$DB->record_exists_sql($sql, $params);
    }

    /**
     * Returns all files belonging to given repository
     *
     * @param int $repositoryid
     * @param string $sort A fragment of SQL to use for sorting
     */
    public function get_external_files($repositoryid, $sort = 'sortorder, itemid, filepath, filename') {
        global $DB;
        $sql = "SELECT ".self::instance_sql_fields('f', 'r')."
                  FROM {files} f
             LEFT JOIN {files_reference} r
                       ON f.referencefileid = r.id
                 WHERE r.repositoryid = ?";
        if (!empty($sort)) {
            $sql .= " ORDER BY {$sort}";
        }

        $result = array();
        $filerecords = $DB->get_records_sql($sql, array($repositoryid));
        foreach ($filerecords as $filerecord) {
            $result[$filerecord->pathnamehash] = $this->get_file_instance($filerecord);
        }
        return $result;
    }

    /**
     * Returns all area files (optionally limited by itemid)
     *
     * @param int $contextid context ID
     * @param string $component component
     * @param string $filearea file area
     * @param int $itemid item ID or all files if not specified
     * @param string $sort A fragment of SQL to use for sorting
     * @param bool $includedirs whether or not include directories
     * @return array of stored_files indexed by pathanmehash
     */
    public function get_area_files($contextid, $component, $filearea, $itemid = false, $sort = "itemid, filepath, filename", $includedirs = true) {
        global $DB;

        $conditions = array('contextid'=>$contextid, 'component'=>$component, 'filearea'=>$filearea);
        if ($itemid !== false) {
            $itemidsql = ' AND f.itemid = :itemid ';
            $conditions['itemid'] = $itemid;
        } else {
            $itemidsql = '';
        }

        $sql = "SELECT ".self::instance_sql_fields('f', 'r')."
                  FROM {files} f
             LEFT JOIN {files_reference} r
                       ON f.referencefileid = r.id
                 WHERE f.contextid = :contextid
                       AND f.component = :component
                       AND f.filearea = :filearea
                       $itemidsql";
        if (!empty($sort)) {
            $sql .= " ORDER BY {$sort}";
        }

        $result = array();
        $filerecords = $DB->get_records_sql($sql, $conditions);
        foreach ($filerecords as $filerecord) {
            if (!$includedirs and $filerecord->filename === '.') {
                continue;
            }
            $result[$filerecord->pathnamehash] = $this->get_file_instance($filerecord);
        }
        return $result;
    }

    /**
     * Returns array based tree structure of area files
     *
     * @param int $contextid context ID
     * @param string $component component
     * @param string $filearea file area
     * @param int $itemid item ID
     * @return array each dir represented by dirname, subdirs, files and dirfile array elements
     */
    public function get_area_tree($contextid, $component, $filearea, $itemid) {
        $result = array('dirname'=>'', 'dirfile'=>null, 'subdirs'=>array(), 'files'=>array());
        $files = $this->get_area_files($contextid, $component, $filearea, $itemid, '', true);
        // first create directory structure
        foreach ($files as $hash=>$dir) {
            if (!$dir->is_directory()) {
                continue;
            }
            unset($files[$hash]);
            if ($dir->get_filepath() === '/') {
                $result['dirfile'] = $dir;
                continue;
            }
            $parts = explode('/', trim($dir->get_filepath(),'/'));
            $pointer =& $result;
            foreach ($parts as $part) {
                if ($part === '') {
                    continue;
                }
                if (!isset($pointer['subdirs'][$part])) {
                    $pointer['subdirs'][$part] = array('dirname'=>$part, 'dirfile'=>null, 'subdirs'=>array(), 'files'=>array());
                }
                $pointer =& $pointer['subdirs'][$part];
            }
            $pointer['dirfile'] = $dir;
            unset($pointer);
        }
        foreach ($files as $hash=>$file) {
            $parts = explode('/', trim($file->get_filepath(),'/'));
            $pointer =& $result;
            foreach ($parts as $part) {
                if ($part === '') {
                    continue;
                }
                $pointer =& $pointer['subdirs'][$part];
            }
            $pointer['files'][$file->get_filename()] = $file;
            unset($pointer);
        }
        $result = $this->sort_area_tree($result);
        return $result;
    }

    /**
     * Sorts the result of {@link file_storage::get_area_tree()}.
     *
     * @param array $tree Array of results provided by {@link file_storage::get_area_tree()}
     * @return array of sorted results
     */
    protected function sort_area_tree($tree) {
        foreach ($tree as $key => &$value) {
            if ($key == 'subdirs') {
<<<<<<< HEAD
                $value = $this->sort_area_tree($value);
                core_collator::ksort($value, core_collator::SORT_NATURAL);
=======
                collatorlib::ksort($value, collatorlib::SORT_NATURAL);
                foreach ($value as $subdirname => &$subtree) {
                    $subtree = $this->sort_area_tree($subtree);
                }
>>>>>>> bc42e979
            } else if ($key == 'files') {
                core_collator::ksort($value, core_collator::SORT_NATURAL);
            }
        }
        return $tree;
    }

    /**
     * Returns all files and optionally directories
     *
     * @param int $contextid context ID
     * @param string $component component
     * @param string $filearea file area
     * @param int $itemid item ID
     * @param int $filepath directory path
     * @param bool $recursive include all subdirectories
     * @param bool $includedirs include files and directories
     * @param string $sort A fragment of SQL to use for sorting
     * @return array of stored_files indexed by pathanmehash
     */
    public function get_directory_files($contextid, $component, $filearea, $itemid, $filepath, $recursive = false, $includedirs = true, $sort = "filepath, filename") {
        global $DB;

        if (!$directory = $this->get_file($contextid, $component, $filearea, $itemid, $filepath, '.')) {
            return array();
        }

        $orderby = (!empty($sort)) ? " ORDER BY {$sort}" : '';

        if ($recursive) {

            $dirs = $includedirs ? "" : "AND filename <> '.'";
            $length = core_text::strlen($filepath);

            $sql = "SELECT ".self::instance_sql_fields('f', 'r')."
                      FROM {files} f
                 LEFT JOIN {files_reference} r
                           ON f.referencefileid = r.id
                     WHERE f.contextid = :contextid AND f.component = :component AND f.filearea = :filearea AND f.itemid = :itemid
                           AND ".$DB->sql_substr("f.filepath", 1, $length)." = :filepath
                           AND f.id <> :dirid
                           $dirs
                           $orderby";
            $params = array('contextid'=>$contextid, 'component'=>$component, 'filearea'=>$filearea, 'itemid'=>$itemid, 'filepath'=>$filepath, 'dirid'=>$directory->get_id());

            $files = array();
            $dirs  = array();
            $filerecords = $DB->get_records_sql($sql, $params);
            foreach ($filerecords as $filerecord) {
                if ($filerecord->filename == '.') {
                    $dirs[$filerecord->pathnamehash] = $this->get_file_instance($filerecord);
                } else {
                    $files[$filerecord->pathnamehash] = $this->get_file_instance($filerecord);
                }
            }
            $result = array_merge($dirs, $files);

        } else {
            $result = array();
            $params = array('contextid'=>$contextid, 'component'=>$component, 'filearea'=>$filearea, 'itemid'=>$itemid, 'filepath'=>$filepath, 'dirid'=>$directory->get_id());

            $length = core_text::strlen($filepath);

            if ($includedirs) {
                $sql = "SELECT ".self::instance_sql_fields('f', 'r')."
                          FROM {files} f
                     LEFT JOIN {files_reference} r
                               ON f.referencefileid = r.id
                         WHERE f.contextid = :contextid AND f.component = :component AND f.filearea = :filearea
                               AND f.itemid = :itemid AND f.filename = '.'
                               AND ".$DB->sql_substr("f.filepath", 1, $length)." = :filepath
                               AND f.id <> :dirid
                               $orderby";
                $reqlevel = substr_count($filepath, '/') + 1;
                $filerecords = $DB->get_records_sql($sql, $params);
                foreach ($filerecords as $filerecord) {
                    if (substr_count($filerecord->filepath, '/') !== $reqlevel) {
                        continue;
                    }
                    $result[$filerecord->pathnamehash] = $this->get_file_instance($filerecord);
                }
            }

            $sql = "SELECT ".self::instance_sql_fields('f', 'r')."
                      FROM {files} f
                 LEFT JOIN {files_reference} r
                           ON f.referencefileid = r.id
                     WHERE f.contextid = :contextid AND f.component = :component AND f.filearea = :filearea AND f.itemid = :itemid
                           AND f.filepath = :filepath AND f.filename <> '.'
                           $orderby";

            $filerecords = $DB->get_records_sql($sql, $params);
            foreach ($filerecords as $filerecord) {
                $result[$filerecord->pathnamehash] = $this->get_file_instance($filerecord);
            }
        }

        return $result;
    }

    /**
     * Delete all area files (optionally limited by itemid).
     *
     * @param int $contextid context ID
     * @param string $component component
     * @param string $filearea file area or all areas in context if not specified
     * @param int $itemid item ID or all files if not specified
     * @return bool success
     */
    public function delete_area_files($contextid, $component = false, $filearea = false, $itemid = false) {
        global $DB;

        $conditions = array('contextid'=>$contextid);
        if ($component !== false) {
            $conditions['component'] = $component;
        }
        if ($filearea !== false) {
            $conditions['filearea'] = $filearea;
        }
        if ($itemid !== false) {
            $conditions['itemid'] = $itemid;
        }

        $filerecords = $DB->get_records('files', $conditions);
        foreach ($filerecords as $filerecord) {
            $this->get_file_instance($filerecord)->delete();
        }

        return true; // BC only
    }

    /**
     * Delete all the files from certain areas where itemid is limited by an
     * arbitrary bit of SQL.
     *
     * @param int $contextid the id of the context the files belong to. Must be given.
     * @param string $component the owning component. Must be given.
     * @param string $filearea the file area name. Must be given.
     * @param string $itemidstest an SQL fragment that the itemid must match. Used
     *      in the query like WHERE itemid $itemidstest. Must used named parameters,
     *      and may not used named parameters called contextid, component or filearea.
     * @param array $params any query params used by $itemidstest.
     */
    public function delete_area_files_select($contextid, $component,
            $filearea, $itemidstest, array $params = null) {
        global $DB;

        $where = "contextid = :contextid
                AND component = :component
                AND filearea = :filearea
                AND itemid $itemidstest";
        $params['contextid'] = $contextid;
        $params['component'] = $component;
        $params['filearea'] = $filearea;

        $filerecords = $DB->get_recordset_select('files', $where, $params);
        foreach ($filerecords as $filerecord) {
            $this->get_file_instance($filerecord)->delete();
        }
        $filerecords->close();
    }

    /**
     * Delete all files associated with the given component.
     *
     * @param string $component the component owning the file
     */
    public function delete_component_files($component) {
        global $DB;

        $filerecords = $DB->get_recordset('files', array('component' => $component));
        foreach ($filerecords as $filerecord) {
            $this->get_file_instance($filerecord)->delete();
        }
        $filerecords->close();
    }

    /**
     * Move all the files in a file area from one context to another.
     *
     * @param int $oldcontextid the context the files are being moved from.
     * @param int $newcontextid the context the files are being moved to.
     * @param string $component the plugin that these files belong to.
     * @param string $filearea the name of the file area.
     * @param int $itemid file item ID
     * @return int the number of files moved, for information.
     */
    public function move_area_files_to_new_context($oldcontextid, $newcontextid, $component, $filearea, $itemid = false) {
        // Note, this code is based on some code that Petr wrote in
        // forum_move_attachments in mod/forum/lib.php. I moved it here because
        // I needed it in the question code too.
        $count = 0;

        $oldfiles = $this->get_area_files($oldcontextid, $component, $filearea, $itemid, 'id', false);
        foreach ($oldfiles as $oldfile) {
            $filerecord = new stdClass();
            $filerecord->contextid = $newcontextid;
            $this->create_file_from_storedfile($filerecord, $oldfile);
            $count += 1;
        }

        if ($count) {
            $this->delete_area_files($oldcontextid, $component, $filearea, $itemid);
        }

        return $count;
    }

    /**
     * Recursively creates directory.
     *
     * @param int $contextid context ID
     * @param string $component component
     * @param string $filearea file area
     * @param int $itemid item ID
     * @param string $filepath file path
     * @param int $userid the user ID
     * @return bool success
     */
    public function create_directory($contextid, $component, $filearea, $itemid, $filepath, $userid = null) {
        global $DB;

        // validate all parameters, we do not want any rubbish stored in database, right?
        if (!is_number($contextid) or $contextid < 1) {
            throw new file_exception('storedfileproblem', 'Invalid contextid');
        }

        $component = clean_param($component, PARAM_COMPONENT);
        if (empty($component)) {
            throw new file_exception('storedfileproblem', 'Invalid component');
        }

        $filearea = clean_param($filearea, PARAM_AREA);
        if (empty($filearea)) {
            throw new file_exception('storedfileproblem', 'Invalid filearea');
        }

        if (!is_number($itemid) or $itemid < 0) {
            throw new file_exception('storedfileproblem', 'Invalid itemid');
        }

        $filepath = clean_param($filepath, PARAM_PATH);
        if (strpos($filepath, '/') !== 0 or strrpos($filepath, '/') !== strlen($filepath)-1) {
            // path must start and end with '/'
            throw new file_exception('storedfileproblem', 'Invalid file path');
        }

        $pathnamehash = $this->get_pathname_hash($contextid, $component, $filearea, $itemid, $filepath, '.');

        if ($dir_info = $this->get_file_by_hash($pathnamehash)) {
            return $dir_info;
        }

        static $contenthash = null;
        if (!$contenthash) {
            $this->add_string_to_pool('');
            $contenthash = sha1('');
        }

        $now = time();

        $dir_record = new stdClass();
        $dir_record->contextid = $contextid;
        $dir_record->component = $component;
        $dir_record->filearea  = $filearea;
        $dir_record->itemid    = $itemid;
        $dir_record->filepath  = $filepath;
        $dir_record->filename  = '.';
        $dir_record->contenthash  = $contenthash;
        $dir_record->filesize  = 0;

        $dir_record->timecreated  = $now;
        $dir_record->timemodified = $now;
        $dir_record->mimetype     = null;
        $dir_record->userid       = $userid;

        $dir_record->pathnamehash = $pathnamehash;

        $DB->insert_record('files', $dir_record);
        $dir_info = $this->get_file_by_hash($pathnamehash);

        if ($filepath !== '/') {
            //recurse to parent dirs
            $filepath = trim($filepath, '/');
            $filepath = explode('/', $filepath);
            array_pop($filepath);
            $filepath = implode('/', $filepath);
            $filepath = ($filepath === '') ? '/' : "/$filepath/";
            $this->create_directory($contextid, $component, $filearea, $itemid, $filepath, $userid);
        }

        return $dir_info;
    }

    /**
     * Add new local file based on existing local file.
     *
     * @param stdClass|array $filerecord object or array describing changes
     * @param stored_file|int $fileorid id or stored_file instance of the existing local file
     * @return stored_file instance of newly created file
     */
    public function create_file_from_storedfile($filerecord, $fileorid) {
        global $DB;

        if ($fileorid instanceof stored_file) {
            $fid = $fileorid->get_id();
        } else {
            $fid = $fileorid;
        }

        $filerecord = (array)$filerecord; // We support arrays too, do not modify the submitted record!

        unset($filerecord['id']);
        unset($filerecord['filesize']);
        unset($filerecord['contenthash']);
        unset($filerecord['pathnamehash']);

        $sql = "SELECT ".self::instance_sql_fields('f', 'r')."
                  FROM {files} f
             LEFT JOIN {files_reference} r
                       ON f.referencefileid = r.id
                 WHERE f.id = ?";

        if (!$newrecord = $DB->get_record_sql($sql, array($fid))) {
            throw new file_exception('storedfileproblem', 'File does not exist');
        }

        unset($newrecord->id);

        foreach ($filerecord as $key => $value) {
            // validate all parameters, we do not want any rubbish stored in database, right?
            if ($key == 'contextid' and (!is_number($value) or $value < 1)) {
                throw new file_exception('storedfileproblem', 'Invalid contextid');
            }

            if ($key == 'component') {
                $value = clean_param($value, PARAM_COMPONENT);
                if (empty($value)) {
                    throw new file_exception('storedfileproblem', 'Invalid component');
                }
            }

            if ($key == 'filearea') {
                $value = clean_param($value, PARAM_AREA);
                if (empty($value)) {
                    throw new file_exception('storedfileproblem', 'Invalid filearea');
                }
            }

            if ($key == 'itemid' and (!is_number($value) or $value < 0)) {
                throw new file_exception('storedfileproblem', 'Invalid itemid');
            }


            if ($key == 'filepath') {
                $value = clean_param($value, PARAM_PATH);
                if (strpos($value, '/') !== 0 or strrpos($value, '/') !== strlen($value)-1) {
                    // path must start and end with '/'
                    throw new file_exception('storedfileproblem', 'Invalid file path');
                }
            }

            if ($key == 'filename') {
                $value = clean_param($value, PARAM_FILE);
                if ($value === '') {
                    // path must start and end with '/'
                    throw new file_exception('storedfileproblem', 'Invalid file name');
                }
            }

            if ($key === 'timecreated' or $key === 'timemodified') {
                if (!is_number($value)) {
                    throw new file_exception('storedfileproblem', 'Invalid file '.$key);
                }
                if ($value < 0) {
                    //NOTE: unfortunately I make a mistake when creating the "files" table, we can not have negative numbers there, on the other hand no file should be older than 1970, right? (skodak)
                    $value = 0;
                }
            }

            if ($key == 'referencefileid' or $key == 'referencelastsync' or $key == 'referencelifetime') {
                $value = clean_param($value, PARAM_INT);
            }

            $newrecord->$key = $value;
        }

        $newrecord->pathnamehash = $this->get_pathname_hash($newrecord->contextid, $newrecord->component, $newrecord->filearea, $newrecord->itemid, $newrecord->filepath, $newrecord->filename);

        if ($newrecord->filename === '.') {
            // special case - only this function supports directories ;-)
            $directory = $this->create_directory($newrecord->contextid, $newrecord->component, $newrecord->filearea, $newrecord->itemid, $newrecord->filepath, $newrecord->userid);
            // update the existing directory with the new data
            $newrecord->id = $directory->get_id();
            $DB->update_record('files', $newrecord);
            return $this->get_file_instance($newrecord);
        }

        // note: referencefileid is copied from the original file so that
        // creating a new file from an existing alias creates new alias implicitly.
        // here we just check the database consistency.
        if (!empty($newrecord->repositoryid)) {
            if ($newrecord->referencefileid != $this->get_referencefileid($newrecord->repositoryid, $newrecord->reference, MUST_EXIST)) {
                throw new file_reference_exception($newrecord->repositoryid, $newrecord->reference, $newrecord->referencefileid);
            }
        }

        try {
            $newrecord->id = $DB->insert_record('files', $newrecord);
        } catch (dml_exception $e) {
            throw new stored_file_creation_exception($newrecord->contextid, $newrecord->component, $newrecord->filearea, $newrecord->itemid,
                                                     $newrecord->filepath, $newrecord->filename, $e->debuginfo);
        }


        $this->create_directory($newrecord->contextid, $newrecord->component, $newrecord->filearea, $newrecord->itemid, $newrecord->filepath, $newrecord->userid);

        return $this->get_file_instance($newrecord);
    }

    /**
     * Add new local file.
     *
     * @param stdClass|array $filerecord object or array describing file
     * @param string $url the URL to the file
     * @param array $options {@link download_file_content()} options
     * @param bool $usetempfile use temporary file for download, may prevent out of memory problems
     * @return stored_file
     */
    public function create_file_from_url($filerecord, $url, array $options = null, $usetempfile = false) {

        $filerecord = (array)$filerecord;  // Do not modify the submitted record, this cast unlinks objects.
        $filerecord = (object)$filerecord; // We support arrays too.

        $headers        = isset($options['headers'])        ? $options['headers'] : null;
        $postdata       = isset($options['postdata'])       ? $options['postdata'] : null;
        $fullresponse   = isset($options['fullresponse'])   ? $options['fullresponse'] : false;
        $timeout        = isset($options['timeout'])        ? $options['timeout'] : 300;
        $connecttimeout = isset($options['connecttimeout']) ? $options['connecttimeout'] : 20;
        $skipcertverify = isset($options['skipcertverify']) ? $options['skipcertverify'] : false;
        $calctimeout    = isset($options['calctimeout'])    ? $options['calctimeout'] : false;

        if (!isset($filerecord->filename)) {
            $parts = explode('/', $url);
            $filename = array_pop($parts);
            $filerecord->filename = clean_param($filename, PARAM_FILE);
        }
        $source = !empty($filerecord->source) ? $filerecord->source : $url;
        $filerecord->source = clean_param($source, PARAM_URL);

        if ($usetempfile) {
            check_dir_exists($this->tempdir);
            $tmpfile = tempnam($this->tempdir, 'newfromurl');
            $content = download_file_content($url, $headers, $postdata, $fullresponse, $timeout, $connecttimeout, $skipcertverify, $tmpfile, $calctimeout);
            if ($content === false) {
                throw new file_exception('storedfileproblem', 'Can not fetch file form URL');
            }
            try {
                $newfile = $this->create_file_from_pathname($filerecord, $tmpfile);
                @unlink($tmpfile);
                return $newfile;
            } catch (Exception $e) {
                @unlink($tmpfile);
                throw $e;
            }

        } else {
            $content = download_file_content($url, $headers, $postdata, $fullresponse, $timeout, $connecttimeout, $skipcertverify, NULL, $calctimeout);
            if ($content === false) {
                throw new file_exception('storedfileproblem', 'Can not fetch file form URL');
            }
            return $this->create_file_from_string($filerecord, $content);
        }
    }

    /**
     * Add new local file.
     *
     * @param stdClass|array $filerecord object or array describing file
     * @param string $pathname path to file or content of file
     * @return stored_file
     */
    public function create_file_from_pathname($filerecord, $pathname) {
        global $DB;

        $filerecord = (array)$filerecord;  // Do not modify the submitted record, this cast unlinks objects.
        $filerecord = (object)$filerecord; // We support arrays too.

        // validate all parameters, we do not want any rubbish stored in database, right?
        if (!is_number($filerecord->contextid) or $filerecord->contextid < 1) {
            throw new file_exception('storedfileproblem', 'Invalid contextid');
        }

        $filerecord->component = clean_param($filerecord->component, PARAM_COMPONENT);
        if (empty($filerecord->component)) {
            throw new file_exception('storedfileproblem', 'Invalid component');
        }

        $filerecord->filearea = clean_param($filerecord->filearea, PARAM_AREA);
        if (empty($filerecord->filearea)) {
            throw new file_exception('storedfileproblem', 'Invalid filearea');
        }

        if (!is_number($filerecord->itemid) or $filerecord->itemid < 0) {
            throw new file_exception('storedfileproblem', 'Invalid itemid');
        }

        if (!empty($filerecord->sortorder)) {
            if (!is_number($filerecord->sortorder) or $filerecord->sortorder < 0) {
                $filerecord->sortorder = 0;
            }
        } else {
            $filerecord->sortorder = 0;
        }

        $filerecord->filepath = clean_param($filerecord->filepath, PARAM_PATH);
        if (strpos($filerecord->filepath, '/') !== 0 or strrpos($filerecord->filepath, '/') !== strlen($filerecord->filepath)-1) {
            // path must start and end with '/'
            throw new file_exception('storedfileproblem', 'Invalid file path');
        }

        $filerecord->filename = clean_param($filerecord->filename, PARAM_FILE);
        if ($filerecord->filename === '') {
            // filename must not be empty
            throw new file_exception('storedfileproblem', 'Invalid file name');
        }

        $now = time();
        if (isset($filerecord->timecreated)) {
            if (!is_number($filerecord->timecreated)) {
                throw new file_exception('storedfileproblem', 'Invalid file timecreated');
            }
            if ($filerecord->timecreated < 0) {
                //NOTE: unfortunately I make a mistake when creating the "files" table, we can not have negative numbers there, on the other hand no file should be older than 1970, right? (skodak)
                $filerecord->timecreated = 0;
            }
        } else {
            $filerecord->timecreated = $now;
        }

        if (isset($filerecord->timemodified)) {
            if (!is_number($filerecord->timemodified)) {
                throw new file_exception('storedfileproblem', 'Invalid file timemodified');
            }
            if ($filerecord->timemodified < 0) {
                //NOTE: unfortunately I make a mistake when creating the "files" table, we can not have negative numbers there, on the other hand no file should be older than 1970, right? (skodak)
                $filerecord->timemodified = 0;
            }
        } else {
            $filerecord->timemodified = $now;
        }

        $newrecord = new stdClass();

        $newrecord->contextid = $filerecord->contextid;
        $newrecord->component = $filerecord->component;
        $newrecord->filearea  = $filerecord->filearea;
        $newrecord->itemid    = $filerecord->itemid;
        $newrecord->filepath  = $filerecord->filepath;
        $newrecord->filename  = $filerecord->filename;

        $newrecord->timecreated  = $filerecord->timecreated;
        $newrecord->timemodified = $filerecord->timemodified;
        $newrecord->mimetype     = empty($filerecord->mimetype) ? $this->mimetype($pathname, $filerecord->filename) : $filerecord->mimetype;
        $newrecord->userid       = empty($filerecord->userid) ? null : $filerecord->userid;
        $newrecord->source       = empty($filerecord->source) ? null : $filerecord->source;
        $newrecord->author       = empty($filerecord->author) ? null : $filerecord->author;
        $newrecord->license      = empty($filerecord->license) ? null : $filerecord->license;
        $newrecord->status       = empty($filerecord->status) ? 0 : $filerecord->status;
        $newrecord->sortorder    = $filerecord->sortorder;

        list($newrecord->contenthash, $newrecord->filesize, $newfile) = $this->add_file_to_pool($pathname);

        $newrecord->pathnamehash = $this->get_pathname_hash($newrecord->contextid, $newrecord->component, $newrecord->filearea, $newrecord->itemid, $newrecord->filepath, $newrecord->filename);

        try {
            $newrecord->id = $DB->insert_record('files', $newrecord);
        } catch (dml_exception $e) {
            if ($newfile) {
                $this->deleted_file_cleanup($newrecord->contenthash);
            }
            throw new stored_file_creation_exception($newrecord->contextid, $newrecord->component, $newrecord->filearea, $newrecord->itemid,
                                                    $newrecord->filepath, $newrecord->filename, $e->debuginfo);
        }

        $this->create_directory($newrecord->contextid, $newrecord->component, $newrecord->filearea, $newrecord->itemid, $newrecord->filepath, $newrecord->userid);

        return $this->get_file_instance($newrecord);
    }

    /**
     * Add new local file.
     *
     * @param stdClass|array $filerecord object or array describing file
     * @param string $content content of file
     * @return stored_file
     */
    public function create_file_from_string($filerecord, $content) {
        global $DB;

        $filerecord = (array)$filerecord;  // Do not modify the submitted record, this cast unlinks objects.
        $filerecord = (object)$filerecord; // We support arrays too.

        // validate all parameters, we do not want any rubbish stored in database, right?
        if (!is_number($filerecord->contextid) or $filerecord->contextid < 1) {
            throw new file_exception('storedfileproblem', 'Invalid contextid');
        }

        $filerecord->component = clean_param($filerecord->component, PARAM_COMPONENT);
        if (empty($filerecord->component)) {
            throw new file_exception('storedfileproblem', 'Invalid component');
        }

        $filerecord->filearea = clean_param($filerecord->filearea, PARAM_AREA);
        if (empty($filerecord->filearea)) {
            throw new file_exception('storedfileproblem', 'Invalid filearea');
        }

        if (!is_number($filerecord->itemid) or $filerecord->itemid < 0) {
            throw new file_exception('storedfileproblem', 'Invalid itemid');
        }

        if (!empty($filerecord->sortorder)) {
            if (!is_number($filerecord->sortorder) or $filerecord->sortorder < 0) {
                $filerecord->sortorder = 0;
            }
        } else {
            $filerecord->sortorder = 0;
        }

        $filerecord->filepath = clean_param($filerecord->filepath, PARAM_PATH);
        if (strpos($filerecord->filepath, '/') !== 0 or strrpos($filerecord->filepath, '/') !== strlen($filerecord->filepath)-1) {
            // path must start and end with '/'
            throw new file_exception('storedfileproblem', 'Invalid file path');
        }

        $filerecord->filename = clean_param($filerecord->filename, PARAM_FILE);
        if ($filerecord->filename === '') {
            // path must start and end with '/'
            throw new file_exception('storedfileproblem', 'Invalid file name');
        }

        $now = time();
        if (isset($filerecord->timecreated)) {
            if (!is_number($filerecord->timecreated)) {
                throw new file_exception('storedfileproblem', 'Invalid file timecreated');
            }
            if ($filerecord->timecreated < 0) {
                //NOTE: unfortunately I make a mistake when creating the "files" table, we can not have negative numbers there, on the other hand no file should be older than 1970, right? (skodak)
                $filerecord->timecreated = 0;
            }
        } else {
            $filerecord->timecreated = $now;
        }

        if (isset($filerecord->timemodified)) {
            if (!is_number($filerecord->timemodified)) {
                throw new file_exception('storedfileproblem', 'Invalid file timemodified');
            }
            if ($filerecord->timemodified < 0) {
                //NOTE: unfortunately I make a mistake when creating the "files" table, we can not have negative numbers there, on the other hand no file should be older than 1970, right? (skodak)
                $filerecord->timemodified = 0;
            }
        } else {
            $filerecord->timemodified = $now;
        }

        $newrecord = new stdClass();

        $newrecord->contextid = $filerecord->contextid;
        $newrecord->component = $filerecord->component;
        $newrecord->filearea  = $filerecord->filearea;
        $newrecord->itemid    = $filerecord->itemid;
        $newrecord->filepath  = $filerecord->filepath;
        $newrecord->filename  = $filerecord->filename;

        $newrecord->timecreated  = $filerecord->timecreated;
        $newrecord->timemodified = $filerecord->timemodified;
        $newrecord->userid       = empty($filerecord->userid) ? null : $filerecord->userid;
        $newrecord->source       = empty($filerecord->source) ? null : $filerecord->source;
        $newrecord->author       = empty($filerecord->author) ? null : $filerecord->author;
        $newrecord->license      = empty($filerecord->license) ? null : $filerecord->license;
        $newrecord->status       = empty($filerecord->status) ? 0 : $filerecord->status;
        $newrecord->sortorder    = $filerecord->sortorder;

        list($newrecord->contenthash, $newrecord->filesize, $newfile) = $this->add_string_to_pool($content);
        $filepathname = $this->path_from_hash($newrecord->contenthash) . '/' . $newrecord->contenthash;
        // get mimetype by magic bytes
        $newrecord->mimetype = empty($filerecord->mimetype) ? $this->mimetype($filepathname, $filerecord->filename) : $filerecord->mimetype;

        $newrecord->pathnamehash = $this->get_pathname_hash($newrecord->contextid, $newrecord->component, $newrecord->filearea, $newrecord->itemid, $newrecord->filepath, $newrecord->filename);

        try {
            $newrecord->id = $DB->insert_record('files', $newrecord);
        } catch (dml_exception $e) {
            if ($newfile) {
                $this->deleted_file_cleanup($newrecord->contenthash);
            }
            throw new stored_file_creation_exception($newrecord->contextid, $newrecord->component, $newrecord->filearea, $newrecord->itemid,
                                                    $newrecord->filepath, $newrecord->filename, $e->debuginfo);
        }

        $this->create_directory($newrecord->contextid, $newrecord->component, $newrecord->filearea, $newrecord->itemid, $newrecord->filepath, $newrecord->userid);

        return $this->get_file_instance($newrecord);
    }

    /**
     * Create a new alias/shortcut file from file reference information
     *
     * @param stdClass|array $filerecord object or array describing the new file
     * @param int $repositoryid the id of the repository that provides the original file
     * @param string $reference the information required by the repository to locate the original file
     * @param array $options options for creating the new file
     * @return stored_file
     */
    public function create_file_from_reference($filerecord, $repositoryid, $reference, $options = array()) {
        global $DB;

        $filerecord = (array)$filerecord;  // Do not modify the submitted record, this cast unlinks objects.
        $filerecord = (object)$filerecord; // We support arrays too.

        // validate all parameters, we do not want any rubbish stored in database, right?
        if (!is_number($filerecord->contextid) or $filerecord->contextid < 1) {
            throw new file_exception('storedfileproblem', 'Invalid contextid');
        }

        $filerecord->component = clean_param($filerecord->component, PARAM_COMPONENT);
        if (empty($filerecord->component)) {
            throw new file_exception('storedfileproblem', 'Invalid component');
        }

        $filerecord->filearea = clean_param($filerecord->filearea, PARAM_AREA);
        if (empty($filerecord->filearea)) {
            throw new file_exception('storedfileproblem', 'Invalid filearea');
        }

        if (!is_number($filerecord->itemid) or $filerecord->itemid < 0) {
            throw new file_exception('storedfileproblem', 'Invalid itemid');
        }

        if (!empty($filerecord->sortorder)) {
            if (!is_number($filerecord->sortorder) or $filerecord->sortorder < 0) {
                $filerecord->sortorder = 0;
            }
        } else {
            $filerecord->sortorder = 0;
        }

        // TODO MDL-33416 [2.4] fields referencelastsync and referencelifetime to be removed from {files} table completely
        unset($filerecord->referencelastsync);
        unset($filerecord->referencelifetime);

        $filerecord->mimetype          = empty($filerecord->mimetype) ? $this->mimetype($filerecord->filename) : $filerecord->mimetype;
        $filerecord->userid            = empty($filerecord->userid) ? null : $filerecord->userid;
        $filerecord->source            = empty($filerecord->source) ? null : $filerecord->source;
        $filerecord->author            = empty($filerecord->author) ? null : $filerecord->author;
        $filerecord->license           = empty($filerecord->license) ? null : $filerecord->license;
        $filerecord->status            = empty($filerecord->status) ? 0 : $filerecord->status;
        $filerecord->filepath          = clean_param($filerecord->filepath, PARAM_PATH);
        if (strpos($filerecord->filepath, '/') !== 0 or strrpos($filerecord->filepath, '/') !== strlen($filerecord->filepath)-1) {
            // Path must start and end with '/'.
            throw new file_exception('storedfileproblem', 'Invalid file path');
        }

        $filerecord->filename = clean_param($filerecord->filename, PARAM_FILE);
        if ($filerecord->filename === '') {
            // Path must start and end with '/'.
            throw new file_exception('storedfileproblem', 'Invalid file name');
        }

        $now = time();
        if (isset($filerecord->timecreated)) {
            if (!is_number($filerecord->timecreated)) {
                throw new file_exception('storedfileproblem', 'Invalid file timecreated');
            }
            if ($filerecord->timecreated < 0) {
                // NOTE: unfortunately I make a mistake when creating the "files" table, we can not have negative numbers there, on the other hand no file should be older than 1970, right? (skodak)
                $filerecord->timecreated = 0;
            }
        } else {
            $filerecord->timecreated = $now;
        }

        if (isset($filerecord->timemodified)) {
            if (!is_number($filerecord->timemodified)) {
                throw new file_exception('storedfileproblem', 'Invalid file timemodified');
            }
            if ($filerecord->timemodified < 0) {
                // NOTE: unfortunately I make a mistake when creating the "files" table, we can not have negative numbers there, on the other hand no file should be older than 1970, right? (skodak)
                $filerecord->timemodified = 0;
            }
        } else {
            $filerecord->timemodified = $now;
        }

        $transaction = $DB->start_delegated_transaction();

        try {
            $filerecord->referencefileid = $this->get_or_create_referencefileid($repositoryid, $reference);
        } catch (Exception $e) {
            throw new file_reference_exception($repositoryid, $reference, null, null, $e->getMessage());
        }

        if (isset($filerecord->contenthash) && $this->content_exists($filerecord->contenthash)) {
            // there was specified the contenthash for a file already stored in moodle filepool
            if (empty($filerecord->filesize)) {
                $filepathname = $this->path_from_hash($filerecord->contenthash) . '/' . $filerecord->contenthash;
                $filerecord->filesize = filesize($filepathname);
            } else {
                $filerecord->filesize = clean_param($filerecord->filesize, PARAM_INT);
            }
        } else {
            // atempt to get the result of last synchronisation for this reference
            $lastcontent = $DB->get_record('files', array('referencefileid' => $filerecord->referencefileid),
                    'id, contenthash, filesize', IGNORE_MULTIPLE);
            if ($lastcontent) {
                $filerecord->contenthash = $lastcontent->contenthash;
                $filerecord->filesize = $lastcontent->filesize;
            } else {
                // External file doesn't have content in moodle.
                // So we create an empty file for it.
                list($filerecord->contenthash, $filerecord->filesize, $newfile) = $this->add_string_to_pool(null);
            }
        }

        $filerecord->pathnamehash = $this->get_pathname_hash($filerecord->contextid, $filerecord->component, $filerecord->filearea, $filerecord->itemid, $filerecord->filepath, $filerecord->filename);

        try {
            $filerecord->id = $DB->insert_record('files', $filerecord);
        } catch (dml_exception $e) {
            if (!empty($newfile)) {
                $this->deleted_file_cleanup($filerecord->contenthash);
            }
            throw new stored_file_creation_exception($filerecord->contextid, $filerecord->component, $filerecord->filearea, $filerecord->itemid,
                                                    $filerecord->filepath, $filerecord->filename, $e->debuginfo);
        }

        $this->create_directory($filerecord->contextid, $filerecord->component, $filerecord->filearea, $filerecord->itemid, $filerecord->filepath, $filerecord->userid);

        $transaction->allow_commit();

        // this will retrieve all reference information from DB as well
        return $this->get_file_by_id($filerecord->id);
    }

    /**
     * Creates new image file from existing.
     *
     * @param stdClass|array $filerecord object or array describing new file
     * @param int|stored_file $fid file id or stored file object
     * @param int $newwidth in pixels
     * @param int $newheight in pixels
     * @param bool $keepaspectratio whether or not keep aspect ratio
     * @param int $quality depending on image type 0-100 for jpeg, 0-9 (0 means no compression) for png
     * @return stored_file
     */
    public function convert_image($filerecord, $fid, $newwidth = null, $newheight = null, $keepaspectratio = true, $quality = null) {
        if (!function_exists('imagecreatefromstring')) {
            //Most likely the GD php extension isn't installed
            //image conversion cannot succeed
            throw new file_exception('storedfileproblem', 'imagecreatefromstring() doesnt exist. The PHP extension "GD" must be installed for image conversion.');
        }

        if ($fid instanceof stored_file) {
            $fid = $fid->get_id();
        }

        $filerecord = (array)$filerecord; // We support arrays too, do not modify the submitted record!

        if (!$file = $this->get_file_by_id($fid)) { // Make sure file really exists and we we correct data.
            throw new file_exception('storedfileproblem', 'File does not exist');
        }

        if (!$imageinfo = $file->get_imageinfo()) {
            throw new file_exception('storedfileproblem', 'File is not an image');
        }

        if (!isset($filerecord['filename'])) {
            $filerecord['filename'] = $file->get_filename();
        }

        if (!isset($filerecord['mimetype'])) {
            $filerecord['mimetype'] = $imageinfo['mimetype'];
        }

        $width    = $imageinfo['width'];
        $height   = $imageinfo['height'];
        $mimetype = $imageinfo['mimetype'];

        if ($keepaspectratio) {
            if (0 >= $newwidth and 0 >= $newheight) {
                // no sizes specified
                $newwidth  = $width;
                $newheight = $height;

            } else if (0 < $newwidth and 0 < $newheight) {
                $xheight = ($newwidth*($height/$width));
                if ($xheight < $newheight) {
                    $newheight = (int)$xheight;
                } else {
                    $newwidth = (int)($newheight*($width/$height));
                }

            } else if (0 < $newwidth) {
                $newheight = (int)($newwidth*($height/$width));

            } else { //0 < $newheight
                $newwidth = (int)($newheight*($width/$height));
            }

        } else {
            if (0 >= $newwidth) {
                $newwidth = $width;
            }
            if (0 >= $newheight) {
                $newheight = $height;
            }
        }

        $img = imagecreatefromstring($file->get_content());
        if ($height != $newheight or $width != $newwidth) {
            $newimg = imagecreatetruecolor($newwidth, $newheight);
            if (!imagecopyresized($newimg, $img, 0, 0, 0, 0, $newwidth, $newheight, $width, $height)) {
                // weird
                throw new file_exception('storedfileproblem', 'Can not resize image');
            }
            imagedestroy($img);
            $img = $newimg;
        }

        ob_start();
        switch ($filerecord['mimetype']) {
            case 'image/gif':
                imagegif($img);
                break;

            case 'image/jpeg':
                if (is_null($quality)) {
                    imagejpeg($img);
                } else {
                    imagejpeg($img, NULL, $quality);
                }
                break;

            case 'image/png':
                $quality = (int)$quality;
                imagepng($img, NULL, $quality, NULL);
                break;

            default:
                throw new file_exception('storedfileproblem', 'Unsupported mime type');
        }

        $content = ob_get_contents();
        ob_end_clean();
        imagedestroy($img);

        if (!$content) {
            throw new file_exception('storedfileproblem', 'Can not convert image');
        }

        return $this->create_file_from_string($filerecord, $content);
    }

    /**
     * Add file content to sha1 pool.
     *
     * @param string $pathname path to file
     * @param string $contenthash sha1 hash of content if known (performance only)
     * @return array (contenthash, filesize, newfile)
     */
    public function add_file_to_pool($pathname, $contenthash = NULL) {
        if (!is_readable($pathname)) {
            throw new file_exception('storedfilecannotread', '', $pathname);
        }

        $filesize = filesize($pathname);
        if ($filesize === false) {
            throw new file_exception('storedfilecannotread', '', $pathname);
        }

        if (is_null($contenthash)) {
            $contenthash = sha1_file($pathname);
        } else if (debugging('', DEBUG_DEVELOPER)) {
            $filehash = sha1_file($pathname);
            if ($filehash === false) {
                throw new file_exception('storedfilecannotread', '', $pathname);
            }
            if ($filehash !== $contenthash) {
                // Hopefully this never happens, if yes we need to fix calling code.
                debugging("Invalid contenthash submitted for file $pathname");
                $contenthash = $filehash;
            }
        }
        if ($contenthash === false) {
            throw new file_exception('storedfilecannotread', '', $pathname);
        }

        if ($filesize > 0 and $contenthash === sha1('')) {
            // Did the file change or is sha1_file() borked for this file?
            clearstatcache();
            $contenthash = sha1_file($pathname);
            $filesize = filesize($pathname);

            if ($contenthash === false or $filesize === false) {
                throw new file_exception('storedfilecannotread', '', $pathname);
            }
            if ($filesize > 0 and $contenthash === sha1('')) {
                // This is very weird...
                throw new file_exception('storedfilecannotread', '', $pathname);
            }
        }

        $hashpath = $this->path_from_hash($contenthash);
        $hashfile = "$hashpath/$contenthash";

        $newfile = true;

        if (file_exists($hashfile)) {
            if (filesize($hashfile) === $filesize) {
                return array($contenthash, $filesize, false);
            }
            if (sha1_file($hashfile) === $contenthash) {
                // Jackpot! We have a sha1 collision.
                mkdir("$this->filedir/jackpot/", $this->dirpermissions, true);
                copy($pathname, "$this->filedir/jackpot/{$contenthash}_1");
                copy($hashfile, "$this->filedir/jackpot/{$contenthash}_2");
                throw new file_pool_content_exception($contenthash);
            }
            debugging("Replacing invalid content file $contenthash");
            unlink($hashfile);
            $newfile = false;
        }

        if (!is_dir($hashpath)) {
            if (!mkdir($hashpath, $this->dirpermissions, true)) {
                // Permission trouble.
                throw new file_exception('storedfilecannotcreatefiledirs');
            }
        }

        // Let's try to prevent some race conditions.

        $prev = ignore_user_abort(true);
        @unlink($hashfile.'.tmp');
        if (!copy($pathname, $hashfile.'.tmp')) {
            // Borked permissions or out of disk space.
            ignore_user_abort($prev);
            throw new file_exception('storedfilecannotcreatefile');
        }
        if (filesize($hashfile.'.tmp') !== $filesize) {
            // This should not happen.
            unlink($hashfile.'.tmp');
            ignore_user_abort($prev);
            throw new file_exception('storedfilecannotcreatefile');
        }
        rename($hashfile.'.tmp', $hashfile);
        chmod($hashfile, $this->filepermissions); // Fix permissions if needed.
        @unlink($hashfile.'.tmp'); // Just in case anything fails in a weird way.
        ignore_user_abort($prev);

        return array($contenthash, $filesize, $newfile);
    }

    /**
     * Add string content to sha1 pool.
     *
     * @param string $content file content - binary string
     * @return array (contenthash, filesize, newfile)
     */
    public function add_string_to_pool($content) {
        $contenthash = sha1($content);
        $filesize = strlen($content); // binary length

        $hashpath = $this->path_from_hash($contenthash);
        $hashfile = "$hashpath/$contenthash";

        $newfile = true;

        if (file_exists($hashfile)) {
            if (filesize($hashfile) === $filesize) {
                return array($contenthash, $filesize, false);
            }
            if (sha1_file($hashfile) === $contenthash) {
                // Jackpot! We have a sha1 collision.
                mkdir("$this->filedir/jackpot/", $this->dirpermissions, true);
                copy($hashfile, "$this->filedir/jackpot/{$contenthash}_1");
                file_put_contents("$this->filedir/jackpot/{$contenthash}_2", $content);
                throw new file_pool_content_exception($contenthash);
            }
            debugging("Replacing invalid content file $contenthash");
            unlink($hashfile);
            $newfile = false;
        }

        if (!is_dir($hashpath)) {
            if (!mkdir($hashpath, $this->dirpermissions, true)) {
                // Permission trouble.
                throw new file_exception('storedfilecannotcreatefiledirs');
            }
        }

        // Hopefully this works around most potential race conditions.

        $prev = ignore_user_abort(true);
        $newsize = file_put_contents($hashfile.'.tmp', $content, LOCK_EX);
        if ($newsize === false) {
            // Borked permissions most likely.
            ignore_user_abort($prev);
            throw new file_exception('storedfilecannotcreatefile');
        }
        if (filesize($hashfile.'.tmp') !== $filesize) {
            // Out of disk space?
            unlink($hashfile.'.tmp');
            ignore_user_abort($prev);
            throw new file_exception('storedfilecannotcreatefile');
        }
        rename($hashfile.'.tmp', $hashfile);
        chmod($hashfile, $this->filepermissions); // Fix permissions if needed.
        @unlink($hashfile.'.tmp'); // Just in case anything fails in a weird way.
        ignore_user_abort($prev);

        return array($contenthash, $filesize, $newfile);
    }

    /**
     * Serve file content using X-Sendfile header.
     * Please make sure that all headers are already sent
     * and the all access control checks passed.
     *
     * @param string $contenthash sah1 hash of the file content to be served
     * @return bool success
     */
    public function xsendfile($contenthash) {
        global $CFG;
        require_once("$CFG->libdir/xsendfilelib.php");

        $hashpath = $this->path_from_hash($contenthash);
        return xsendfile("$hashpath/$contenthash");
    }

    /**
     * Content exists
     *
     * @param string $contenthash
     * @return bool
     */
    public function content_exists($contenthash) {
        $dir = $this->path_from_hash($contenthash);
        $filepath = $dir . '/' . $contenthash;
        return file_exists($filepath);
    }

    /**
     * Return path to file with given hash.
     *
     * NOTE: must not be public, files in pool must not be modified
     *
     * @param string $contenthash content hash
     * @return string expected file location
     */
    protected function path_from_hash($contenthash) {
        $l1 = $contenthash[0].$contenthash[1];
        $l2 = $contenthash[2].$contenthash[3];
        return "$this->filedir/$l1/$l2";
    }

    /**
     * Return path to file with given hash.
     *
     * NOTE: must not be public, files in pool must not be modified
     *
     * @param string $contenthash content hash
     * @return string expected file location
     */
    protected function trash_path_from_hash($contenthash) {
        $l1 = $contenthash[0].$contenthash[1];
        $l2 = $contenthash[2].$contenthash[3];
        return "$this->trashdir/$l1/$l2";
    }

    /**
     * Tries to recover missing content of file from trash.
     *
     * @param stored_file $file stored_file instance
     * @return bool success
     */
    public function try_content_recovery($file) {
        $contenthash = $file->get_contenthash();
        $trashfile = $this->trash_path_from_hash($contenthash).'/'.$contenthash;
        if (!is_readable($trashfile)) {
            if (!is_readable($this->trashdir.'/'.$contenthash)) {
                return false;
            }
            // nice, at least alternative trash file in trash root exists
            $trashfile = $this->trashdir.'/'.$contenthash;
        }
        if (filesize($trashfile) != $file->get_filesize() or sha1_file($trashfile) != $contenthash) {
            //weird, better fail early
            return false;
        }
        $contentdir  = $this->path_from_hash($contenthash);
        $contentfile = $contentdir.'/'.$contenthash;
        if (file_exists($contentfile)) {
            //strange, no need to recover anything
            return true;
        }
        if (!is_dir($contentdir)) {
            if (!mkdir($contentdir, $this->dirpermissions, true)) {
                return false;
            }
        }
        return rename($trashfile, $contentfile);
    }

    /**
     * Marks pool file as candidate for deleting.
     *
     * DO NOT call directly - reserved for core!!
     *
     * @param string $contenthash
     */
    public function deleted_file_cleanup($contenthash) {
        global $DB;

        if ($contenthash === sha1('')) {
            // No need to delete empty content file with sha1('') content hash.
            return;
        }

        //Note: this section is critical - in theory file could be reused at the same
        //      time, if this happens we can still recover the file from trash
        if ($DB->record_exists('files', array('contenthash'=>$contenthash))) {
            // file content is still used
            return;
        }
        //move content file to trash
        $contentfile = $this->path_from_hash($contenthash).'/'.$contenthash;
        if (!file_exists($contentfile)) {
            //weird, but no problem
            return;
        }
        $trashpath = $this->trash_path_from_hash($contenthash);
        $trashfile = $trashpath.'/'.$contenthash;
        if (file_exists($trashfile)) {
            // we already have this content in trash, no need to move it there
            unlink($contentfile);
            return;
        }
        if (!is_dir($trashpath)) {
            mkdir($trashpath, $this->dirpermissions, true);
        }
        rename($contentfile, $trashfile);
        chmod($trashfile, $this->filepermissions); // fix permissions if needed
    }

    /**
     * When user referring to a moodle file, we build the reference field
     *
     * @param array $params
     * @return string
     */
    public static function pack_reference($params) {
        $params = (array)$params;
        $reference = array();
        $reference['contextid'] = is_null($params['contextid']) ? null : clean_param($params['contextid'], PARAM_INT);
        $reference['component'] = is_null($params['component']) ? null : clean_param($params['component'], PARAM_COMPONENT);
        $reference['itemid']    = is_null($params['itemid'])    ? null : clean_param($params['itemid'],    PARAM_INT);
        $reference['filearea']  = is_null($params['filearea'])  ? null : clean_param($params['filearea'],  PARAM_AREA);
        $reference['filepath']  = is_null($params['filepath'])  ? null : clean_param($params['filepath'],  PARAM_PATH);
        $reference['filename']  = is_null($params['filename'])  ? null : clean_param($params['filename'],  PARAM_FILE);
        return base64_encode(serialize($reference));
    }

    /**
     * Unpack reference field
     *
     * @param string $str
     * @param bool $cleanparams if set to true, array elements will be passed through {@link clean_param()}
     * @throws file_reference_exception if the $str does not have the expected format
     * @return array
     */
    public static function unpack_reference($str, $cleanparams = false) {
        $decoded = base64_decode($str, true);
        if ($decoded === false) {
            throw new file_reference_exception(null, $str, null, null, 'Invalid base64 format');
        }
        $params = @unserialize($decoded); // hide E_NOTICE
        if ($params === false) {
            throw new file_reference_exception(null, $decoded, null, null, 'Not an unserializeable value');
        }
        if (is_array($params) && $cleanparams) {
            $params = array(
                'component' => is_null($params['component']) ? ''   : clean_param($params['component'], PARAM_COMPONENT),
                'filearea'  => is_null($params['filearea'])  ? ''   : clean_param($params['filearea'], PARAM_AREA),
                'itemid'    => is_null($params['itemid'])    ? 0    : clean_param($params['itemid'], PARAM_INT),
                'filename'  => is_null($params['filename'])  ? null : clean_param($params['filename'], PARAM_FILE),
                'filepath'  => is_null($params['filepath'])  ? null : clean_param($params['filepath'], PARAM_PATH),
                'contextid' => is_null($params['contextid']) ? null : clean_param($params['contextid'], PARAM_INT)
            );
        }
        return $params;
    }

    /**
     * Returns all aliases that refer to some stored_file via the given reference
     *
     * All repositories that provide access to a stored_file are expected to use
     * {@link self::pack_reference()}. This method can't be used if the given reference
     * does not use this format or if you are looking for references to an external file
     * (for example it can't be used to search for all aliases that refer to a given
     * Dropbox or Box.net file).
     *
     * Aliases in user draft areas are excluded from the returned list.
     *
     * @param string $reference identification of the referenced file
     * @return array of stored_file indexed by its pathnamehash
     */
    public function search_references($reference) {
        global $DB;

        if (is_null($reference)) {
            throw new coding_exception('NULL is not a valid reference to an external file');
        }

        // Give {@link self::unpack_reference()} a chance to throw exception if the
        // reference is not in a valid format.
        self::unpack_reference($reference);

        $referencehash = sha1($reference);

        $sql = "SELECT ".self::instance_sql_fields('f', 'r')."
                  FROM {files} f
                  JOIN {files_reference} r ON f.referencefileid = r.id
                  JOIN {repository_instances} ri ON r.repositoryid = ri.id
                 WHERE r.referencehash = ?
                       AND (f.component <> ? OR f.filearea <> ?)";

        $rs = $DB->get_recordset_sql($sql, array($referencehash, 'user', 'draft'));
        $files = array();
        foreach ($rs as $filerecord) {
            $files[$filerecord->pathnamehash] = $this->get_file_instance($filerecord);
        }

        return $files;
    }

    /**
     * Returns the number of aliases that refer to some stored_file via the given reference
     *
     * All repositories that provide access to a stored_file are expected to use
     * {@link self::pack_reference()}. This method can't be used if the given reference
     * does not use this format or if you are looking for references to an external file
     * (for example it can't be used to count aliases that refer to a given Dropbox or
     * Box.net file).
     *
     * Aliases in user draft areas are not counted.
     *
     * @param string $reference identification of the referenced file
     * @return int
     */
    public function search_references_count($reference) {
        global $DB;

        if (is_null($reference)) {
            throw new coding_exception('NULL is not a valid reference to an external file');
        }

        // Give {@link self::unpack_reference()} a chance to throw exception if the
        // reference is not in a valid format.
        self::unpack_reference($reference);

        $referencehash = sha1($reference);

        $sql = "SELECT COUNT(f.id)
                  FROM {files} f
                  JOIN {files_reference} r ON f.referencefileid = r.id
                  JOIN {repository_instances} ri ON r.repositoryid = ri.id
                 WHERE r.referencehash = ?
                       AND (f.component <> ? OR f.filearea <> ?)";

        return (int)$DB->count_records_sql($sql, array($referencehash, 'user', 'draft'));
    }

    /**
     * Returns all aliases that link to the given stored_file
     *
     * Aliases in user draft areas are excluded from the returned list.
     *
     * @param stored_file $storedfile
     * @return array of stored_file
     */
    public function get_references_by_storedfile(stored_file $storedfile) {
        global $DB;

        $params = array();
        $params['contextid'] = $storedfile->get_contextid();
        $params['component'] = $storedfile->get_component();
        $params['filearea']  = $storedfile->get_filearea();
        $params['itemid']    = $storedfile->get_itemid();
        $params['filename']  = $storedfile->get_filename();
        $params['filepath']  = $storedfile->get_filepath();

        return $this->search_references(self::pack_reference($params));
    }

    /**
     * Returns the number of aliases that link to the given stored_file
     *
     * Aliases in user draft areas are not counted.
     *
     * @param stored_file $storedfile
     * @return int
     */
    public function get_references_count_by_storedfile(stored_file $storedfile) {
        global $DB;

        $params = array();
        $params['contextid'] = $storedfile->get_contextid();
        $params['component'] = $storedfile->get_component();
        $params['filearea']  = $storedfile->get_filearea();
        $params['itemid']    = $storedfile->get_itemid();
        $params['filename']  = $storedfile->get_filename();
        $params['filepath']  = $storedfile->get_filepath();

        return $this->search_references_count(self::pack_reference($params));
    }

    /**
     * Updates all files that are referencing this file with the new contenthash
     * and filesize
     *
     * @param stored_file $storedfile
     */
    public function update_references_to_storedfile(stored_file $storedfile) {
        global $CFG, $DB;
        $params = array();
        $params['contextid'] = $storedfile->get_contextid();
        $params['component'] = $storedfile->get_component();
        $params['filearea']  = $storedfile->get_filearea();
        $params['itemid']    = $storedfile->get_itemid();
        $params['filename']  = $storedfile->get_filename();
        $params['filepath']  = $storedfile->get_filepath();
        $reference = self::pack_reference($params);
        $referencehash = sha1($reference);

        $sql = "SELECT repositoryid, id FROM {files_reference}
                 WHERE referencehash = ?";
        $rs = $DB->get_recordset_sql($sql, array($referencehash));

        $now = time();
        foreach ($rs as $record) {
            require_once($CFG->dirroot.'/repository/lib.php');
            $repo = repository::get_instance($record->repositoryid);
            $lifetime = $repo->get_reference_file_lifetime($reference);
            $this->update_references($record->id, $now, $lifetime,
                    $storedfile->get_contenthash(), $storedfile->get_filesize(), 0);
        }
        $rs->close();
    }

    /**
     * Convert file alias to local file
     *
     * @throws moodle_exception if file could not be downloaded
     *
     * @param stored_file $storedfile a stored_file instances
     * @param int $maxbytes throw an exception if file size is bigger than $maxbytes (0 means no limit)
     * @return stored_file stored_file
     */
    public function import_external_file(stored_file $storedfile, $maxbytes = 0) {
        global $CFG;
        $storedfile->import_external_file_contents($maxbytes);
        $storedfile->delete_reference();
        return $storedfile;
    }

    /**
     * Return mimetype by given file pathname
     *
     * If file has a known extension, we return the mimetype based on extension.
     * Otherwise (when possible) we try to get the mimetype from file contents.
     *
     * @param string $pathname full path to the file
     * @param string $filename correct file name with extension, if omitted will be taken from $path
     * @return string
     */
    public static function mimetype($pathname, $filename = null) {
        if (empty($filename)) {
            $filename = $pathname;
        }
        $type = mimeinfo('type', $filename);
        if ($type === 'document/unknown' && class_exists('finfo') && file_exists($pathname)) {
            $finfo = new finfo(FILEINFO_MIME_TYPE);
            $type = mimeinfo_from_type('type', $finfo->file($pathname));
        }
        return $type;
    }

    /**
     * Cron cleanup job.
     */
    public function cron() {
        global $CFG, $DB;
        require_once($CFG->libdir.'/cronlib.php');

        // find out all stale draft areas (older than 4 days) and purge them
        // those are identified by time stamp of the /. root dir
        mtrace('Deleting old draft files... ', '');
        cron_trace_time_and_memory();
        $old = time() - 60*60*24*4;
        $sql = "SELECT *
                  FROM {files}
                 WHERE component = 'user' AND filearea = 'draft' AND filepath = '/' AND filename = '.'
                       AND timecreated < :old";
        $rs = $DB->get_recordset_sql($sql, array('old'=>$old));
        foreach ($rs as $dir) {
            $this->delete_area_files($dir->contextid, $dir->component, $dir->filearea, $dir->itemid);
        }
        $rs->close();
        mtrace('done.');

        // remove orphaned preview files (that is files in the core preview filearea without
        // the existing original file)
        mtrace('Deleting orphaned preview files... ', '');
        cron_trace_time_and_memory();
        $sql = "SELECT p.*
                  FROM {files} p
             LEFT JOIN {files} o ON (p.filename = o.contenthash)
                 WHERE p.contextid = ? AND p.component = 'core' AND p.filearea = 'preview' AND p.itemid = 0
                       AND o.id IS NULL";
        $syscontext = context_system::instance();
        $rs = $DB->get_recordset_sql($sql, array($syscontext->id));
        foreach ($rs as $orphan) {
            $file = $this->get_file_instance($orphan);
            if (!$file->is_directory()) {
                $file->delete();
            }
        }
        $rs->close();
        mtrace('done.');

        // remove trash pool files once a day
        // if you want to disable purging of trash put $CFG->fileslastcleanup=time(); into config.php
        if (empty($CFG->fileslastcleanup) or $CFG->fileslastcleanup < time() - 60*60*24) {
            require_once($CFG->libdir.'/filelib.php');
            // Delete files that are associated with a context that no longer exists.
            mtrace('Cleaning up files from deleted contexts... ', '');
            cron_trace_time_and_memory();
            $sql = "SELECT DISTINCT f.contextid
                    FROM {files} f
                    LEFT OUTER JOIN {context} c ON f.contextid = c.id
                    WHERE c.id IS NULL";
            $rs = $DB->get_recordset_sql($sql);
            if ($rs->valid()) {
                $fs = get_file_storage();
                foreach ($rs as $ctx) {
                    $fs->delete_area_files($ctx->contextid);
                }
            }
            $rs->close();
            mtrace('done.');

            mtrace('Deleting trash files... ', '');
            cron_trace_time_and_memory();
            fulldelete($this->trashdir);
            set_config('fileslastcleanup', time());
            mtrace('done.');
        }
    }

    /**
     * Get the sql formated fields for a file instance to be created from a
     * {files} and {files_refernece} join.
     *
     * @param string $filesprefix the table prefix for the {files} table
     * @param string $filesreferenceprefix the table prefix for the {files_reference} table
     * @return string the sql to go after a SELECT
     */
    private static function instance_sql_fields($filesprefix, $filesreferenceprefix) {
        // Note, these fieldnames MUST NOT overlap between the two tables,
        // else problems like MDL-33172 occur.
        $filefields = array('contenthash', 'pathnamehash', 'contextid', 'component', 'filearea',
            'itemid', 'filepath', 'filename', 'userid', 'filesize', 'mimetype', 'status', 'source',
            'author', 'license', 'timecreated', 'timemodified', 'sortorder', 'referencefileid');

        $referencefields = array('repositoryid' => 'repositoryid',
            'reference' => 'reference',
            'lastsync' => 'referencelastsync',
            'lifetime' => 'referencelifetime');

        // id is specifically named to prevent overlaping between the two tables.
        $fields = array();
        $fields[] = $filesprefix.'.id AS id';
        foreach ($filefields as $field) {
            $fields[] = "{$filesprefix}.{$field}";
        }

        foreach ($referencefields as $field => $alias) {
            $fields[] = "{$filesreferenceprefix}.{$field} AS {$alias}";
        }

        return implode(', ', $fields);
    }

    /**
     * Returns the id of the record in {files_reference} that matches the passed repositoryid and reference
     *
     * If the record already exists, its id is returned. If there is no such record yet,
     * new one is created (using the lastsync and lifetime provided, too) and its id is returned.
     *
     * @param int $repositoryid
     * @param string $reference
     * @return int
     */
    private function get_or_create_referencefileid($repositoryid, $reference, $lastsync = null, $lifetime = null) {
        global $DB;

        $id = $this->get_referencefileid($repositoryid, $reference, IGNORE_MISSING);

        if ($id !== false) {
            // bah, that was easy
            return $id;
        }

        // no such record yet, create one
        try {
            $id = $DB->insert_record('files_reference', array(
                'repositoryid'  => $repositoryid,
                'reference'     => $reference,
                'referencehash' => sha1($reference),
                'lastsync'      => $lastsync,
                'lifetime'      => $lifetime));
        } catch (dml_exception $e) {
            // if inserting the new record failed, chances are that the race condition has just
            // occured and the unique index did not allow to create the second record with the same
            // repositoryid + reference combo
            $id = $this->get_referencefileid($repositoryid, $reference, MUST_EXIST);
        }

        return $id;
    }

    /**
     * Returns the id of the record in {files_reference} that matches the passed parameters
     *
     * Depending on the required strictness, false can be returned. The behaviour is consistent
     * with standard DML methods.
     *
     * @param int $repositoryid
     * @param string $reference
     * @param int $strictness either {@link IGNORE_MISSING}, {@link IGNORE_MULTIPLE} or {@link MUST_EXIST}
     * @return int|bool
     */
    private function get_referencefileid($repositoryid, $reference, $strictness) {
        global $DB;

        return $DB->get_field('files_reference', 'id',
            array('repositoryid' => $repositoryid, 'referencehash' => sha1($reference)), $strictness);
    }

    /**
     * Updates a reference to the external resource and all files that use it
     *
     * This function is called after synchronisation of an external file and updates the
     * contenthash, filesize and status of all files that reference this external file
     * as well as time last synchronised and sync lifetime (how long we don't need to call
     * synchronisation for this reference).
     *
     * @param int $referencefileid
     * @param int $lastsync
     * @param int $lifetime
     * @param string $contenthash
     * @param int $filesize
     * @param int $status 0 if ok or 666 if source is missing
     */
    public function update_references($referencefileid, $lastsync, $lifetime, $contenthash, $filesize, $status) {
        global $DB;
        $referencefileid = clean_param($referencefileid, PARAM_INT);
        $lastsync = clean_param($lastsync, PARAM_INT);
        $lifetime = clean_param($lifetime, PARAM_INT);
        validate_param($contenthash, PARAM_TEXT, NULL_NOT_ALLOWED);
        $filesize = clean_param($filesize, PARAM_INT);
        $status = clean_param($status, PARAM_INT);
        $params = array('contenthash' => $contenthash,
                    'filesize' => $filesize,
                    'status' => $status,
                    'referencefileid' => $referencefileid,
                    'lastsync' => $lastsync,
                    'lifetime' => $lifetime);
        $DB->execute('UPDATE {files} SET contenthash = :contenthash, filesize = :filesize,
            status = :status, referencelastsync = :lastsync, referencelifetime = :lifetime
            WHERE referencefileid = :referencefileid', $params);
        $data = array('id' => $referencefileid, 'lastsync' => $lastsync, 'lifetime' => $lifetime);
        $DB->update_record('files_reference', (object)$data);
    }
}<|MERGE_RESOLUTION|>--- conflicted
+++ resolved
@@ -647,15 +647,10 @@
     protected function sort_area_tree($tree) {
         foreach ($tree as $key => &$value) {
             if ($key == 'subdirs') {
-<<<<<<< HEAD
-                $value = $this->sort_area_tree($value);
                 core_collator::ksort($value, core_collator::SORT_NATURAL);
-=======
-                collatorlib::ksort($value, collatorlib::SORT_NATURAL);
                 foreach ($value as $subdirname => &$subtree) {
                     $subtree = $this->sort_area_tree($subtree);
                 }
->>>>>>> bc42e979
             } else if ($key == 'files') {
                 core_collator::ksort($value, core_collator::SORT_NATURAL);
             }
