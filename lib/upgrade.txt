This files describes API changes in core libraries and APIs,
information provided here is intended especially for developers.

=== 2.6 ===

* Use new methods from core_component class instead of get_core_subsystems(), get_plugin_types(),
  get_plugin_list(), get_plugin_list_with_class(), get_plugin_directory(), normalize_component(),
  get_component_directory() and get_plugin_list_with_file(). The names of the new methods are
  exactly the same, the only differences are that core_component::get_plugin_types() now always returns
  full paths and core_component::get_plugin_list() does not accept empty parameter any more.
* Use core_text::* instead of textlib:: and also core_collator::* instead of collatorlib::*.
* Use new function moodleform::mock_submit() to simulate form submission in unit tests (backported).
* New $CFG->localcachedir setting useful for cluster nodes. Admins have to update X-Sendfile aliases if used.
* MS SQL Server drivers are now using NVARCHAR(MAX) instead of NTEXT and VARBINARY(MAX) instead of IMAGE,
  this change should be fully transparent and it should help significantly with add-on compatibility.
<<<<<<< HEAD
* The string manager classes were renamed. Note that they should not be modified or used directly,
  always use get_string_manager() to get instance of the string manager.
* The ability to use an 'insecure' rc4encrypt/rc4decrypt key has been removed.
=======
* Use $CFG->debugdeveloper instead of debugging('', DEBUG_DEVELOPER).
* Use set_debugging(DEBUG_xxx) when changing debugging level for current request.
>>>>>>> 96f81ea3

DEPRECATIONS:
Various previously deprecated functions have now been altered to throw DEBUG_DEVELOPER debugging notices
and will be removed in a future release (target: 2.8), a summary follows:

Accesslib:
    * get_context_instance()        ->  context_xxxx::instance()
    * get_context_instance_by_id()  ->  context::instance_by_id($id)
    * get_system_context()          ->  context_system::instance()
    * context_moved()               ->  context::update_moved()
    * preload_course_contexts()     ->  context_helper::preload_course()
    * context_instance_preload()    ->  context_helper::preload_from_record()
    * context_instance_preload_sql()->  context_helper::get_preload_record_columns_sql()
    * get_contextlevel_name()       ->  context_helper::get_level_name()
    * create_contexts()             ->  context_helper::create_instances()
    * cleanup_contexts()            ->  context_helper::cleanup_instances()
    * build_context_path()          ->  context_helper::build_all_paths()
    * print_context_name()          ->  $context->get_context_name()
    * mark_context_dirty()          ->  $context->mark_dirty()
    * delete_context()              ->  $context->delete_content() or context_helper::delete_instance()
    * get_context_url()             ->  $context->get_url()
    * get_course_context()          ->  $context->get_course_context()
    * get_parent_contexts()         ->  $context->get_parent_context_ids()
    * get_parent_contextid()        ->  $context->get_parent_context()
    * get_child_contexts()          ->  $context->get_child_contexts()
    * rebuild_contexts()            ->  $context->reset_paths()
    * get_user_courses_bycap()      ->  enrol_get_users_courses()
    * get_courseid_from_context()   ->  $context->get_course_context(false)
    * get_role_context_caps()       ->  (no replacement)
    * load_temp_role()              ->  (no replacement)
    * remove_temp_roles()           ->  (no replacement)
    * get_related_contexts_string() ->  $context->get_parent_context_ids(true)
    * get_recent_enrolments()       ->  (no replacement)

Enrollment:
    * get_course_participants()     -> get_enrolled_users()
    * is_course_participant()       -> is_enrolled()

Output:
    * current_theme()               -> $PAGE->theme->name
    * skip_main_destination()       -> $OUTPUT->skip_link_target()
    * print_container()             -> $OUTPUT->container()
    * print_container_start()       -> $OUTPUT->container_start()
    * print_container_end()         -> $OUTPUT->container_end()
    * print_continue()              -> $OUTPUT->continue_button()
    * print_header()                -> $PAGE methods
    * print_header_simple()         -> $PAGE methods
    * print_side_block()            -> $OUTPUT->block()
    * print_arrow()                 -> $OUTPUT->arrow()
    * print_scale_menu_helpbutton() -> $OUTPUT->help_icon_scale($courseid, $scale)
    * print_checkbox()              -> html_writer::checkbox()

Navigation:
    * print_navigation()            -> $OUTPUT->navbar()
    * build_navigation()            -> $PAGE->navbar methods
    * navmenu()                     -> (no replacement)

Calendar:
    * add_event()                   -> calendar_event::create()
    * update_event()                -> calendar_event->update()
    * delete_event()                -> calendar_event->delete()
    * hide_event()                  -> calendar_event->toggle_visibility(false)
    * show_event()                  -> calendar_event->toggle_visibility(true)

Misc:
    * filter_text()                 -> format_text(), format_string()...
    * httpsrequired()               -> $PAGE->https_required()
    * detect_munged_arguments()     -> clean_param([...], PARAM_FILE)
    * mygroupid()                   -> groups_get_all_groups()
    * js_minify()                   -> core_minify::js_files()
    * css_minify_css()              -> core_minify::css_files()

YUI:
    * moodle-core-notification has been deprecated with a recommendation of
      using its subclasses instead. This is to allow for reduced page
      transport costs. Current subclasses include:
      * dialogue
      * alert
      * confirm
      * exception
      * ajaxexception

Event triggering and event handlers:
    * All existing events and event handlers should be replaced by new
      event classes and matching new event observers.
    * See http://docs.moodle.org/dev/Event_2 for more information.

=== 2.5.1 ===

* New get_course() function for use when obtaining the course record from database. Will
  reuse existing $COURSE or $SITE globals if possible to improve performance.

=== 2.5 ===

* The database drivers (moodle_database and subclasses) aren't using anymore the ::columns property
  for caching database metadata. MUC (databasemeta) is used instead. Any custom DB driver should
  apply for that change.
* The cron output has been changed to include time and memory usage (see cron_trace_time_and_memory()),
  so any custom utility relying on the old output may require modification.
* Function get_max_file_sizes now returns an option for (for example) "Course limit (500MB)" or
  "Site limit (200MB)" when appropriate with the option set to 0. This function no longer returns
  an option for 0 bytes. Existing code that was replacing the 0 option in the return
  from this function with a more sensible message, can now use the return from this function directly.
* Functions responsible for output in course/lib.php are deprecated, the code is moved to
  appropriate renderers: print_section(), print_section_add_menus(), get_print_section_cm_text(),
  make_editing_buttons()
  See functions' phpdocs in lib/deprecatedlib.php
* Function get_print_section_cm_text() is deprecated, replaced with methods in cm_info
* zip_packer may create empty zip archives, there is a new option to ignore
  problematic files when creating archive
* The function delete_course_module was deprecated and has been replaced with
  course_delete_module. The reason for this was because the function delete_course_module
  only partially deletes data, so wherever it was called extra code was needed to
  perform the whole deletion process. The function course_delete_module now takes care
  of the whole process.
* curl::setopt() does not accept constant values any more. As it never worked properly,
  we decided to make the type check stricter. Now, the keys of the array pass must be a string
  corresponding to the curl constant name.
* Function get_users_listing now return list of users except guest and deleted users. Previously
  deleted users were excluded by get_users_listing. As guest user is not expected while browsing users,
  and not included in get_user function, it will not be returned by get_users_listing.
* The add_* functions in course/dnduploadlib.php have been deprecated. Plugins should be using the
  MODNAME_dndupload_register callback instead.
* The signature of the add() method of classes implementing the parentable_part_of_admin_tree
  interface (such as admin_category) has been extended. The new parameter allows the caller
  to prepend the new node before an existing sibling in the admin tree.
* condition_info:get_condition_user_fields($formatoptions) now accepts the optional
  param $formatoptions, that will determine if the field names are processed by
  format_string() with the passed options.
* remove all references to $CFG->gdversion, GD PHP extension is now required
* Formslib will now throw a developer warning if a PARAM_ type hasn't been set for elements which
  need it. Please set PARAM_RAW explicitly if you do not want any cleaning.
* Functions responsible for managing and accessing course categories are moved to class coursecat
  in lib/coursecatlib.php, functions responsible for rendering courses and categories lists are
  moved to course/renderer.php. The following global functions are deprecated: make_categories_list(),
  category_delete_move(), category_delete_full(), move_category(), course_category_hide(),
  course_category_show(), get_course_category(), create_course_category(), get_all_subcategories(),
  get_child_categories(), get_categories(), print_my_moodle(), print_remote_course(),
  print_remote_host(), print_whole_category_list(), print_category_info(), get_course_category_tree(),
  print_courses(), print_course(), get_category_courses_array(), get_category_courses_array_recursively(),
  get_courses_wmanagers()
  See http://docs.moodle.org/dev/Courses_lists_upgrade_to_2.5
* $core_renderer->block_move_target() changed to support more verbose move-block-here descriptions.
* Additional (optional) param $onlyactive has been added to get_enrolled_users, count_enrolled_users
  functions to get information for only active (excluding suspended enrolments) users. Included two
  helper functions extract_suspended_users, get_suspended_userids to extract suspended user information.
* The plugin_manager class now provides two new helper methods for getting information
  about known plugins: get_plugins_of_type() and get_subplugins_of_plugin().
* The get_uninstall_url() method of all subclasses of plugininfo_base class is now expected
  to always return moodle_url. Subclasses can use the new method is_uninstall_allowed()
  to control the availability of the 'Uninstall' link at the Plugins overview page (previously
  they would do it by get_uninstall_url() returning null). By default, URL to a new general plugin
  uninstall tool is returned. Unless the plugin type needs extra steps that can't be handled by
  plugininfo_xxx::uninstall() method or xmldb_xxx_uninstall() function, this default URL should
  satisfy all plugin types.

Database (DML) layer:
* $DB->sql_empty() is deprecated, you have to use sql parameters with empty values instead,
  please note hardcoding of empty strings in SQL queries breaks execution in Oracle database.
* Indexes must not be defined on the same columns as keys, this is now reported as fatal problem.
  Please note that internally we create indexes instead of foreign keys.

YUI changes:
* M.util.help_icon has been deprecated. Code should be updated to use moodle-core-popuphelp
  instead. To do so, remove any existing JS calls to M.util.help_icon from your PHP and ensure
  that your help link is placed in a span which has the class 'helplink'.

=== 2.4 ===

* Pagelib: Numerous deprecated functions were removed as classes page_base, page_course
  and page_generic_activity.
* use $CFG->googlemapkey3 instead of removed $CFG->googlemapkey and migrate to Google Maps API V3
* Function settings_navigation::add_course_editing_links() is completely removed
* function global_navigation::format_display_course_content() is removed completely (the
  functionality is moved to course format class)
* in the function global_navigation::load_generic_course_sections() the argument $courseformat is
  removed
* New component and itemid columns in groups_members table - this allows plugin to create protected
  group memberships using 'xx_yy_allow_group_member_remove' callback and there is also a new restore
  callback 'xx_yy_restore_group_member()'.
* New general role assignment restore plugin callback 'xx_yy_restore_role_assignment()'.
* functions get_generic_section_name(), get_all_sections(), add_mod_to_section(), get_all_mods()
  are deprecated. See their phpdocs in lib/deprecatedlib.php on how to replace them

YUI changes:
* moodle-enrol-notification has been renamed to moodle-core-notification
* YUI2 code must now use 2in3, see http://yuilibrary.com/yui/docs/yui/yui-yui2.html
* M.util.init_select_autosubmit() and M.util.init_url_select() have been deprecated. Code using this should be updated
  to use moodle-core-formautosubmit

Unit testing changes:
* output debugging() is not sent to standard output any more,
  use $this->assertDebuggingCalled(), $this->assertDebuggingNotCalled(),
  $this->getDebuggingMessages() or $this->assertResetDebugging() instead.

=== 2.3 ===

Database layer changes:
* objects are not allowed in paramters of DML functions, use explicit casting to strings if necessary

Note:
* DDL and DML methods which were deprecated in 2.0 have now been removed, they will no longer produce
debug messages and will produce fatal errors

API changes:

* send_stored_file() has changed its interface
* deleted several resourcelib_embed_* functions from resourcelib.php

=== 2.2 ===

removed unused libraries:
* odbc, base32, CodeSniffer, overlib, apd profiling, kses, Smarty, PEAR Console, swfobject, cssshover.htc, md5.js

API changes:
* new admin/tool plugin type
* new context API - old API is still available
* deleted users do not have context any more
* removed global search


=== 2.1 ===

API changes:
* basic suport for restore from 1.9
* new mobile devices API
* new questions API


=== 2.0 ===

API changes:
* new DML API - http://docs.moodle.org/dev/DML_functions
* new DDL API - http://docs.moodle.org/dev/DDL_functions
* new file API - http://docs.moodle.org/dev/File_API
* new $PAGE and $OUTPUT API
* new navigation API
* new theme API - http://docs.moodle.org/dev/Theme_changes_in_2.0
* new javascript API - http://docs.moodle.org/dev/JavaScript_usage_guide
* new portfolio API
* new local plugin type
* new translation support - http://lang.moodle.org
* new web service API
* new cohorts API
* new messaging API
* new rating API
* new comment API
* new sessions API
* new enrolment API
* new backup/restore API
* new blocks API
* new filters API
* improved plugin support (aka Frankenstyle)
* new registration and hub API
* new course completion API
* new plagiarism API
* changed blog API
* new text editor API
* new my moodle and profiles API<|MERGE_RESOLUTION|>--- conflicted
+++ resolved
@@ -13,14 +13,11 @@
 * New $CFG->localcachedir setting useful for cluster nodes. Admins have to update X-Sendfile aliases if used.
 * MS SQL Server drivers are now using NVARCHAR(MAX) instead of NTEXT and VARBINARY(MAX) instead of IMAGE,
   this change should be fully transparent and it should help significantly with add-on compatibility.
-<<<<<<< HEAD
 * The string manager classes were renamed. Note that they should not be modified or used directly,
   always use get_string_manager() to get instance of the string manager.
 * The ability to use an 'insecure' rc4encrypt/rc4decrypt key has been removed.
-=======
 * Use $CFG->debugdeveloper instead of debugging('', DEBUG_DEVELOPER).
 * Use set_debugging(DEBUG_xxx) when changing debugging level for current request.
->>>>>>> 96f81ea3
 
 DEPRECATIONS:
 Various previously deprecated functions have now been altered to throw DEBUG_DEVELOPER debugging notices
