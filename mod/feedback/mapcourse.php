<?php

/**
 * print the form to map courses for global feedbacks
 *
 * @author Andreas Grabs
 * @license http://www.gnu.org/copyleft/gpl.html GNU Public License
 * @package feedback
 */

require_once("../../config.php");
require_once("lib.php");
require_once("$CFG->libdir/tablelib.php");

$id = required_param('id', PARAM_INT); // Course Module ID, or
$searchcourse = optional_param('searchcourse', '', PARAM_NOTAGS);
$coursefilter = optional_param('coursefilter', '', PARAM_INT);
$courseid = optional_param('courseid', false, PARAM_INT);

$url = new moodle_url('/mod/feedback/mapcourse.php', array('id'=>$id));
if ($searchcourse !== '') {
    $url->param('searchcourse', $searchcourse);
}
if ($coursefilter !== '') {
    $url->param('coursefilter', $coursefilter);
}
if ($courseid !== false) {
    $url->param('courseid', $courseid);
}
$PAGE->set_url($url);

if(($formdata = data_submitted()) AND !confirm_sesskey()) {
    print_error('invalidsesskey');
}

// $SESSION->feedback->current_tab = 'mapcourse';
$current_tab = 'mapcourse';

if (! $cm = get_coursemodule_from_id('feedback', $id)) {
    print_error('invalidcoursemodule');
}

if (! $course = $DB->get_record("course", array("id"=>$cm->course))) {
    print_error('coursemisconf');
}

if (! $feedback = $DB->get_record("feedback", array("id"=>$cm->instance))) {
    print_error('invalidcoursemodule');
}

if (!$context = get_context_instance(CONTEXT_MODULE, $cm->id)) {
        print_error('badcontext');
}

require_login($course->id, true, $cm);

require_capability('mod/feedback:mapcourse', $context);

if ($coursefilter) {
    $map->feedbackid = $feedback->id;
    $map->courseid = $coursefilter;
    // insert a map only if it does exists yet
    $sql = "SELECT id, feedbackid
              FROM {feedback_sitecourse_map}
             WHERE feedbackid = ? AND courseid = ?";
    if (!$DB->get_records_sql($sql, array($map->feedbackid, $map->courseid))) {
        $DB->insert_record('feedback_sitecourse_map', $map);
    }
}

/// Print the page header
$strfeedbacks = get_string("modulenameplural", "feedback");
$strfeedback  = get_string("modulename", "feedback");

$PAGE->set_heading(format_string($course->fullname));
$PAGE->set_title(format_string($feedback->name));
echo $OUTPUT->header();

include('tabs.php');

echo $OUTPUT->box(get_string('mapcourseinfo', 'feedback'), 'generalbox boxaligncenter boxwidthwide');
echo $OUTPUT->box_start('generalbox boxaligncenter boxwidthwide');
echo '<form method="post">';
echo '<input type="hidden" name="id" value="'.$id.'" />';
echo '<input type="hidden" name="sesskey" value="'.sesskey().'" />';

$sql = "select c.id, c.shortname
          from {course} c
         where ".$DB->sql_like('c.shortname', '?', false)."
               OR ".$DB->sql_like('c.fullname', '?', false);
$params = array("%{$searchcourse}%", "%{$searchcourse}%");

if (($courses = $DB->get_records_sql_menu($sql, $params)) && !empty($searchcourse)) {
    echo ' ' . get_string('courses') . ': ';
    echo html_writer::select($courses, 'coursefilter', $coursefilter);
    echo '<input type="submit" value="'.get_string('mapcourse', 'feedback').'"/>';
    echo $OUTPUT->help_icon('mapcourses', 'feedback');
    echo '<input type="button" value="'.get_string('searchagain').'" onclick="document.location=\'mapcourse.php?id='.$id.'\'"/>';
    echo '<input type="hidden" name="searchcourse" value="'.$searchcourse.'"/>';
    echo '<input type="hidden" name="feedbackid" value="'.$feedback->id.'"/>';
    echo $OUTPUT->help_icon('searchcourses', 'feedback');
} else {
    echo '<input type="text" name="searchcourse" value="'.$searchcourse.'"/> <input type="submit" value="'.get_string('searchcourses').'"/>';
    echo $OUTPUT->help_icon('searchcourses', 'feedback');
}

echo '</form>';

if($coursemap = feedback_get_courses_from_sitecourse_map($feedback->id)) {
    $table = new flexible_table('coursemaps');
    $table->define_columns( array('course'));
    $table->define_headers( array(get_string('mappedcourses', 'feedback')));

    $table->setup();

    $unmapurl = new moodle_url('/mod/feedback/unmapcourse.php');
    foreach ($coursemap as $cmap) {
        $cmapcontext = get_context_instance(CONTEXT_COURSE, $cmap->id);
        $cmapshortname = format_string($cmap->shortname, true, array('context' => $cmapcontext));
        $unmapurl->params(array('id'=>$id, 'cmapid'=>$cmap->id));
<<<<<<< HEAD
        $table->add_data(array('<a href="'.$unmapurl->out().'"><img src="'.$OUTPUT->pix_url('t/delete') . '" alt="Delete" /></a> ('.$cmapshortname.') '.$cmap->fullname));
=======
        $fullname = format_string($cmap->fullname, true, array('context' => get_context_instance(CONTEXT_COURSE, $cmap->courseid)));
        $table->add_data(array('<a href="'.$unmapurl->out().'"><img src="'.$OUTPUT->pix_url('t/delete') . '" alt="Delete" /></a> ('.$cmap->shortname.') '.$fullname));
>>>>>>> 91d284c1
    }

    $table->print_html();
} else {
    echo '<h3>'.get_string('mapcoursenone', 'feedback').'</h3>';
}


echo $OUTPUT->box_end();

echo $OUTPUT->footer();
<|MERGE_RESOLUTION|>--- conflicted
+++ resolved
@@ -117,13 +117,9 @@
     foreach ($coursemap as $cmap) {
         $cmapcontext = get_context_instance(CONTEXT_COURSE, $cmap->id);
         $cmapshortname = format_string($cmap->shortname, true, array('context' => $cmapcontext));
+        $cmapfullname = format_string($cmap->fullname, true, array('context' => get_context_instance(CONTEXT_COURSE, $cmap->courseid)));
         $unmapurl->params(array('id'=>$id, 'cmapid'=>$cmap->id));
-<<<<<<< HEAD
-        $table->add_data(array('<a href="'.$unmapurl->out().'"><img src="'.$OUTPUT->pix_url('t/delete') . '" alt="Delete" /></a> ('.$cmapshortname.') '.$cmap->fullname));
-=======
-        $fullname = format_string($cmap->fullname, true, array('context' => get_context_instance(CONTEXT_COURSE, $cmap->courseid)));
-        $table->add_data(array('<a href="'.$unmapurl->out().'"><img src="'.$OUTPUT->pix_url('t/delete') . '" alt="Delete" /></a> ('.$cmap->shortname.') '.$fullname));
->>>>>>> 91d284c1
+        $table->add_data(array('<a href="'.$unmapurl->out().'"><img src="'.$OUTPUT->pix_url('t/delete') . '" alt="Delete" /></a> ('.$cmapshortname.') '.$cmapfullname));
     }
 
     $table->print_html();
