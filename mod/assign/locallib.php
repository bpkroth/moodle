<?php
// This file is part of Moodle - http://moodle.org/
//
// Moodle is free software: you can redistribute it and/or modify
// it under the terms of the GNU General Public License as published by
// the Free Software Foundation, either version 3 of the License, or
// (at your option) any later version.
//
// Moodle is distributed in the hope that it will be useful,
// but WITHOUT ANY WARRANTY; without even the implied warranty of
// MERCHANTABILITY or FITNESS FOR A PARTICULAR PURPOSE.  See the
// GNU General Public License for more details.
//
// You should have received a copy of the GNU General Public License
// along with Moodle.  If not, see <http://www.gnu.org/licenses/>.

/**
 * This file contains the definition for the class assignment
 *
 * This class provides all the functionality for the new assign module.
 *
 * @package   mod_assign
 * @copyright 2012 NetSpot {@link http://www.netspot.com.au}
 * @license   http://www.gnu.org/copyleft/gpl.html GNU GPL v3 or later
 */

defined('MOODLE_INTERNAL') || die();

// Assignment submission statuses.
define('ASSIGN_SUBMISSION_STATUS_DRAFT', 'draft');
define('ASSIGN_SUBMISSION_STATUS_SUBMITTED', 'submitted');

// Search filters for grading page.
define('ASSIGN_FILTER_SUBMITTED', 'submitted');
define('ASSIGN_FILTER_SINGLE_USER', 'singleuser');
define('ASSIGN_FILTER_REQUIRE_GRADING', 'require_grading');

require_once($CFG->libdir . '/accesslib.php');
require_once($CFG->libdir . '/formslib.php');
require_once($CFG->dirroot . '/repository/lib.php');
require_once($CFG->dirroot . '/mod/assign/mod_form.php');
require_once($CFG->libdir . '/gradelib.php');
require_once($CFG->dirroot . '/grade/grading/lib.php');
require_once($CFG->dirroot . '/mod/assign/feedbackplugin.php');
require_once($CFG->dirroot . '/mod/assign/submissionplugin.php');
require_once($CFG->dirroot . '/mod/assign/renderable.php');
require_once($CFG->dirroot . '/mod/assign/gradingtable.php');
require_once($CFG->libdir . '/eventslib.php');
require_once($CFG->libdir . '/portfolio/caller.php');

/**
 * Standard base class for mod_assign (assignment types).
 *
 * @package   mod_assign
 * @copyright 2012 NetSpot {@link http://www.netspot.com.au}
 * @license   http://www.gnu.org/copyleft/gpl.html GNU GPL v3 or later
 */
class assign {

    /** @var stdClass the assignment record that contains the global settings for this assign instance */
    private $instance;

    /** @var context the context of the course module for this assign instance
     *               (or just the course if we are creating a new one)
     */
    private $context;

    /** @var stdClass the course this assign instance belongs to */
    private $course;

    /** @var stdClass the admin config for all assign instances  */
    private $adminconfig;

    /** @var assign_renderer the custom renderer for this module */
    private $output;

    /** @var stdClass the course module for this assign instance */
    private $coursemodule;

    /** @var array cache for things like the coursemodule name or the scale menu -
     *             only lives for a single request.
     */
    private $cache;

    /** @var array list of the installed submission plugins */
    private $submissionplugins;

    /** @var array list of the installed feedback plugins */
    private $feedbackplugins;

    /** @var string action to be used to return to this page
     *              (without repeating any form submissions etc).
     */
    private $returnaction = 'view';

    /** @var array params to be used to return to this page */
    private $returnparams = array();

    /** @var string modulename prevents excessive calls to get_string */
    private static $modulename = null;

    /** @var string modulenameplural prevents excessive calls to get_string */
    private static $modulenameplural = null;

    /**
     * Constructor for the base assign class.
     *
     * @param mixed $coursemodulecontext context|null the course module context
     *                                   (or the course context if the coursemodule has not been
     *                                   created yet).
     * @param mixed $coursemodule the current course module if it was already loaded,
     *                            otherwise this class will load one from the context as required.
     * @param mixed $course the current course  if it was already loaded,
     *                      otherwise this class will load one from the context as required.
     */
    public function __construct($coursemodulecontext, $coursemodule, $course) {
        global $PAGE;

        $this->context = $coursemodulecontext;
        $this->coursemodule = $coursemodule;
        $this->course = $course;

        // Temporary cache only lives for a single request - used to reduce db lookups.
        $this->cache = array();

        $this->submissionplugins = $this->load_plugins('assignsubmission');
        $this->feedbackplugins = $this->load_plugins('assignfeedback');
    }

    /**
     * Set the action and parameters that can be used to return to the current page.
     *
     * @param string $action The action for the current page
     * @param array $params An array of name value pairs which form the parameters
     *                      to return to the current page.
     * @return void
     */
    public function register_return_link($action, $params) {
        $this->returnaction = $action;
        $this->returnparams = $params;
    }

    /**
     * Return an action that can be used to get back to the current page.
     *
     * @return string action
     */
    public function get_return_action() {
        return $this->returnaction;
    }

    /**
     * Based on the current assignment settings should we display the intro.
     *
     * @return bool showintro
     */
    protected function show_intro() {
        if ($this->get_instance()->alwaysshowdescription ||
                time() > $this->get_instance()->allowsubmissionsfromdate) {
            return true;
        }
        return false;
    }

    /**
     * Return a list of parameters that can be used to get back to the current page.
     *
     * @return array params
     */
    public function get_return_params() {
        return $this->returnparams;
    }

    /**
     * Set the submitted form data.
     *
     * @param stdClass $data The form data (instance)
     */
    public function set_instance(stdClass $data) {
        $this->instance = $data;
    }

    /**
     * Set the context.
     *
     * @param context $context The new context
     */
    public function set_context(context $context) {
        $this->context = $context;
    }

    /**
     * Set the course data.
     *
     * @param stdClass $course The course data
     */
    public function set_course(stdClass $course) {
        $this->course = $course;
    }

    /**
     * Get list of feedback plugins installed.
     *
     * @return array
     */
    public function get_feedback_plugins() {
        return $this->feedbackplugins;
    }

    /**
     * Get list of submission plugins installed.
     *
     * @return array
     */
    public function get_submission_plugins() {
        return $this->submissionplugins;
    }

    /**
     * Is blind marking enabled and reveal identities not set yet?
     *
     * @return bool
     */
    public function is_blind_marking() {
        return $this->get_instance()->blindmarking && !$this->get_instance()->revealidentities;
    }

    /**
     * Does an assignment have submission(s) or grade(s) already?
     *
     * @return bool
     */
    public function has_submissions_or_grades() {
        $allgrades = $this->count_grades();
        $allsubmissions = $this->count_submissions();
        if (($allgrades == 0) && ($allsubmissions == 0)) {
            return false;
        }
        return true;
    }

    /**
     * Get a specific submission plugin by its type.
     *
     * @param string $subtype assignsubmission | assignfeedback
     * @param string $type
     * @return mixed assign_plugin|null
     */
    public function get_plugin_by_type($subtype, $type) {
        $shortsubtype = substr($subtype, strlen('assign'));
        $name = $shortsubtype . 'plugins';
        if ($name != 'feedbackplugins' && $name != 'submissionplugins') {
            return null;
        }
        $pluginlist = $this->$name;
        foreach ($pluginlist as $plugin) {
            if ($plugin->get_type() == $type) {
                return $plugin;
            }
        }
        return null;
    }

    /**
     * Get a feedback plugin by type.
     *
     * @param string $type - The type of plugin e.g comments
     * @return mixed assign_feedback_plugin|null
     */
    public function get_feedback_plugin_by_type($type) {
        return $this->get_plugin_by_type('assignfeedback', $type);
    }

    /**
     * Get a submission plugin by type.
     *
     * @param string $type - The type of plugin e.g comments
     * @return mixed assign_submission_plugin|null
     */
    public function get_submission_plugin_by_type($type) {
        return $this->get_plugin_by_type('assignsubmission', $type);
    }

    /**
     * Load the plugins from the sub folders under subtype.
     *
     * @param string $subtype - either submission or feedback
     * @return array - The sorted list of plugins
     */
    protected function load_plugins($subtype) {
        global $CFG;
        $result = array();

        $names = get_plugin_list($subtype);

        foreach ($names as $name => $path) {
            if (file_exists($path . '/locallib.php')) {
                require_once($path . '/locallib.php');

                $shortsubtype = substr($subtype, strlen('assign'));
                $pluginclass = 'assign_' . $shortsubtype . '_' . $name;

                $plugin = new $pluginclass($this, $name);

                if ($plugin instanceof assign_plugin) {
                    $idx = $plugin->get_sort_order();
                    while (array_key_exists($idx, $result)) {
                        $idx +=1;
                    }
                    $result[$idx] = $plugin;
                }
            }
        }
        ksort($result);
        return $result;
    }

    /**
     * Display the assignment, used by view.php
     *
     * The assignment is displayed differently depending on your role,
     * the settings for the assignment and the status of the assignment.
     *
     * @param string $action The current action if any.
     * @return void
     */
    public function view($action='') {

        $o = '';
        $mform = null;
        $notices = array();

        // Handle form submissions first.
        if ($action == 'savesubmission') {
            $action = 'editsubmission';
            if ($this->process_save_submission($mform, $notices)) {
                $action = 'view';
            }
        } else if ($action == 'lock') {
            $this->process_lock();
            $action = 'grading';
        } else if ($action == 'reverttodraft') {
            $this->process_revert_to_draft();
            $action = 'grading';
        } else if ($action == 'unlock') {
            $this->process_unlock();
            $action = 'grading';
        } else if ($action == 'confirmsubmit') {
            $action = 'submit';
            if ($this->process_submit_for_grading($mform)) {
                $action = 'view';
            }
        } else if ($action == 'gradingbatchoperation') {
            $action = $this->process_grading_batch_operation($mform);
        } else if ($action == 'submitgrade') {
            if (optional_param('saveandshownext', null, PARAM_RAW)) {
                // Save and show next.
                $action = 'grade';
                if ($this->process_save_grade($mform)) {
                    $action = 'nextgrade';
                }
            } else if (optional_param('nosaveandprevious', null, PARAM_RAW)) {
                $action = 'previousgrade';
            } else if (optional_param('nosaveandnext', null, PARAM_RAW)) {
                // Show next button.
                $action = 'nextgrade';
            } else if (optional_param('savegrade', null, PARAM_RAW)) {
                // Save changes button.
                $action = 'grade';
                if ($this->process_save_grade($mform)) {
                    $action = 'grading';
                }
            } else {
                // Cancel button.
                $action = 'grading';
            }
        } else if ($action == 'quickgrade') {
            $message = $this->process_save_quick_grades();
            $action = 'quickgradingresult';
        } else if ($action == 'saveoptions') {
            $this->process_save_grading_options();
            $action = 'grading';
        } else if ($action == 'saveextension') {
            $action = 'grantextension';
            if ($this->process_save_extension($mform)) {
                $action = 'grading';
            }
        } else if ($action == 'revealidentitiesconfirm') {
            $this->process_reveal_identities();
            $action = 'grading';
        }

        $returnparams = array('rownum'=>optional_param('rownum', 0, PARAM_INT));
        $this->register_return_link($action, $returnparams);

        // Now show the right view page.
        if ($action == 'previousgrade') {
            $mform = null;
            $o .= $this->view_single_grade_page($mform, -1);
        } else if ($action == 'quickgradingresult') {
            $mform = null;
            $o .= $this->view_quickgrading_result($message);
        } else if ($action == 'nextgrade') {
            $mform = null;
            $o .= $this->view_single_grade_page($mform, 1);
        } else if ($action == 'grade') {
            $o .= $this->view_single_grade_page($mform);
        } else if ($action == 'viewpluginassignfeedback') {
            $o .= $this->view_plugin_content('assignfeedback');
        } else if ($action == 'viewpluginassignsubmission') {
            $o .= $this->view_plugin_content('assignsubmission');
        } else if ($action == 'editsubmission') {
            $o .= $this->view_edit_submission_page($mform, $notices);
        } else if ($action == 'grading') {
            $o .= $this->view_grading_page();
        } else if ($action == 'downloadall') {
            $o .= $this->download_submissions();
        } else if ($action == 'submit') {
            $o .= $this->check_submit_for_grading($mform);
        } else if ($action == 'grantextension') {
            $o .= $this->view_grant_extension($mform);
        } else if ($action == 'revealidentities') {
            $o .= $this->view_reveal_identities_confirm($mform);
        } else if ($action == 'plugingradingbatchoperation') {
            $o .= $this->view_plugin_grading_batch_operation($mform);
        } else if ($action == 'viewpluginpage') {
             $o .= $this->view_plugin_page();
        } else if ($action == 'viewcourseindex') {
             $o .= $this->view_course_index();
        } else {
            $o .= $this->view_submission_page();
        }

        return $o;
    }

    /**
     * Add this instance to the database.
     *
     * @param stdClass $formdata The data submitted from the form
     * @param bool $callplugins This is used to skip the plugin code
     *             when upgrading an old assignment to a new one (the plugins get called manually)
     * @return mixed false if an error occurs or the int id of the new instance
     */
    public function add_instance(stdClass $formdata, $callplugins) {
        global $DB;

        $err = '';

        // Add the database record.
        $update = new stdClass();
        $update->name = $formdata->name;
        $update->timemodified = time();
        $update->timecreated = time();
        $update->course = $formdata->course;
        $update->courseid = $formdata->course;
        $update->intro = $formdata->intro;
        $update->introformat = $formdata->introformat;
        $update->alwaysshowdescription = $formdata->alwaysshowdescription;
        $update->submissiondrafts = $formdata->submissiondrafts;
        $update->requiresubmissionstatement = $formdata->requiresubmissionstatement;
        $update->sendnotifications = $formdata->sendnotifications;
        $update->sendlatenotifications = $formdata->sendlatenotifications;
        $update->duedate = $formdata->duedate;
        $update->cutoffdate = $formdata->cutoffdate;
        $update->allowsubmissionsfromdate = $formdata->allowsubmissionsfromdate;
        $update->grade = $formdata->grade;
        $update->completionsubmit = !empty($formdata->completionsubmit);
        $update->teamsubmission = $formdata->teamsubmission;
        $update->requireallteammemberssubmit = $formdata->requireallteammemberssubmit;
        $update->teamsubmissiongroupingid = $formdata->teamsubmissiongroupingid;
        $update->blindmarking = $formdata->blindmarking;

        $returnid = $DB->insert_record('assign', $update);
        $this->instance = $DB->get_record('assign', array('id'=>$returnid), '*', MUST_EXIST);
        // Cache the course record.
        $this->course = $DB->get_record('course', array('id'=>$formdata->course), '*', MUST_EXIST);

        if ($callplugins) {
            // Call save_settings hook for submission plugins.
            foreach ($this->submissionplugins as $plugin) {
                if (!$this->update_plugin_instance($plugin, $formdata)) {
                    print_error($plugin->get_error());
                    return false;
                }
            }
            foreach ($this->feedbackplugins as $plugin) {
                if (!$this->update_plugin_instance($plugin, $formdata)) {
                    print_error($plugin->get_error());
                    return false;
                }
            }

            // In the case of upgrades the coursemodule has not been set,
            // so we need to wait before calling these two.
            $this->update_calendar($formdata->coursemodule);
            $this->update_gradebook(false, $formdata->coursemodule);

        }

        $update = new stdClass();
        $update->id = $this->get_instance()->id;
        $update->nosubmissions = (!$this->is_any_submission_plugin_enabled()) ? 1: 0;
        $DB->update_record('assign', $update);

        return $returnid;
    }

    /**
     * Delete all grades from the gradebook for this assignment.
     *
     * @return bool
     */
    protected function delete_grades() {
        global $CFG;

        $result = grade_update('mod/assign',
                               $this->get_course()->id,
                               'mod',
                               'assign',
                               $this->get_instance()->id,
                               0,
                               null,
                               array('deleted'=>1));
        return $result == GRADE_UPDATE_OK;
    }

    /**
     * Delete this instance from the database.
     *
     * @return bool false if an error occurs
     */
    public function delete_instance() {
        global $DB;
        $result = true;

        foreach ($this->submissionplugins as $plugin) {
            if (!$plugin->delete_instance()) {
                print_error($plugin->get_error());
                $result = false;
            }
        }
        foreach ($this->feedbackplugins as $plugin) {
            if (!$plugin->delete_instance()) {
                print_error($plugin->get_error());
                $result = false;
            }
        }

        // Delete files associated with this assignment.
        $fs = get_file_storage();
        if (! $fs->delete_area_files($this->context->id) ) {
            $result = false;
        }

        // Delete_records will throw an exception if it fails - so no need for error checking here.
        $DB->delete_records('assign_submission', array('assignment'=>$this->get_instance()->id));
        $DB->delete_records('assign_grades', array('assignment'=>$this->get_instance()->id));
        $DB->delete_records('assign_plugin_config', array('assignment'=>$this->get_instance()->id));

        // Delete items from the gradebook.
        if (! $this->delete_grades()) {
            $result = false;
        }

        // Delete the instance.
        $DB->delete_records('assign', array('id'=>$this->get_instance()->id));

        return $result;
    }

    /**
     * Actual implementation of the reset course functionality, delete all the
     * assignment submissions for course $data->courseid.
     *
     * @param $data the data submitted from the reset course.
     * @return array status array
     */
    public function reset_userdata($data) {
        global $CFG, $DB;

        $componentstr = get_string('modulenameplural', 'assign');
        $status = array();

        $fs = get_file_storage();
        if (!empty($data->reset_assign_submissions)) {
            // Delete files associated with this assignment.
            foreach ($this->submissionplugins as $plugin) {
                $fileareas = array();
                $plugincomponent = $plugin->get_subtype() . '_' . $plugin->get_type();
                $fileareas = $plugin->get_file_areas();
                foreach ($fileareas as $filearea) {
                    $fs->delete_area_files($this->context->id, $plugincomponent, $filearea);
                }

                if (!$plugin->delete_instance()) {
                    $status[] = array('component'=>$componentstr,
                                      'item'=>get_string('deleteallsubmissions', 'assign'),
                                      'error'=>$plugin->get_error());
                }
            }

            foreach ($this->feedbackplugins as $plugin) {
                $fileareas = array();
                $plugincomponent = $plugin->get_subtype() . '_' . $plugin->get_type();
                $fileareas = $plugin->get_file_areas();
                foreach ($fileareas as $filearea) {
                    $fs->delete_area_files($this->context->id, $plugincomponent, $filearea);
                }

                if (!$plugin->delete_instance()) {
                    $status[] = array('component'=>$componentstr,
                                      'item'=>get_string('deleteallsubmissions', 'assign'),
                                      'error'=>$plugin->get_error());
                }
            }

            $assignssql = 'SELECT a.id
                             FROM {assign} a
                           WHERE a.course=:course';
            $params = array('course'=>$data->courseid);

            $DB->delete_records_select('assign_submission', "assignment IN ($assignssql)", $params);

            $status[] = array('component'=>$componentstr,
                              'item'=>get_string('deleteallsubmissions', 'assign'),
                              'error'=>false);

            if (!empty($data->reset_gradebook_grades)) {
                $DB->delete_records_select('assign_grades', "assignment IN ($assignssql)", $params);
                // Remove all grades from gradebook.
                require_once($CFG->dirroot.'/mod/assign/lib.php');
                assign_reset_gradebook($data->courseid);
            }
        }
        // Updating dates - shift may be negative too.
        if ($data->timeshift) {
            shift_course_mod_dates('assign',
                                    array('duedate', 'allowsubmissionsfromdate', 'cutoffdate'),
                                    $data->timeshift,
                                    $data->courseid);
            $status[] = array('component'=>$componentstr,
                              'item'=>get_string('datechanged'),
                              'error'=>false);
        }

        return $status;
    }

    /**
     * Update the settings for a single plugin.
     *
     * @param assign_plugin $plugin The plugin to update
     * @param stdClass $formdata The form data
     * @return bool false if an error occurs
     */
    protected function update_plugin_instance(assign_plugin $plugin, stdClass $formdata) {
        if ($plugin->is_visible()) {
            $enabledname = $plugin->get_subtype() . '_' . $plugin->get_type() . '_enabled';
            if ($formdata->$enabledname) {
                $plugin->enable();
                if (!$plugin->save_settings($formdata)) {
                    print_error($plugin->get_error());
                    return false;
                }
            } else {
                $plugin->disable();
            }
        }
        return true;
    }

    /**
     * Update the gradebook information for this assignment.
     *
     * @param bool $reset If true, will reset all grades in the gradbook for this assignment
     * @param int $coursemoduleid This is required because it might not exist in the database yet
     * @return bool
     */
    public function update_gradebook($reset, $coursemoduleid) {
        global $CFG;

        require_once($CFG->dirroot.'/mod/assign/lib.php');
        $assign = clone $this->get_instance();
        $assign->cmidnumber = $coursemoduleid;
        $param = null;
        if ($reset) {
            $param = 'reset';
        }

        return assign_grade_item_update($assign, $param);
    }

    /**
     * Load and cache the admin config for this module.
     *
     * @return stdClass the plugin config
     */
    public function get_admin_config() {
        if ($this->adminconfig) {
            return $this->adminconfig;
        }
        $this->adminconfig = get_config('assign');
        return $this->adminconfig;
    }

    /**
     * Update the calendar entries for this assignment.
     *
     * @param int $coursemoduleid - Required to pass this in because it might
     *                              not exist in the database yet.
     * @return bool
     */
    public function update_calendar($coursemoduleid) {
        global $DB, $CFG;
        require_once($CFG->dirroot.'/calendar/lib.php');

        // Special case for add_instance as the coursemodule has not been set yet.
        $instance = $this->get_instance();

        if ($instance->duedate) {
            $event = new stdClass();

            $params = array('modulename'=>'assign', 'instance'=>$instance->id);
            $event->id = $DB->get_field('event',
                                        'id',
                                        $params);

            if ($event->id) {
                $event->name        = $instance->name;
                $event->description = format_module_intro('assign', $instance, $coursemoduleid);
                $event->timestart   = $instance->duedate;

                $calendarevent = calendar_event::load($event->id);
                $calendarevent->update($event);
            } else {
                $event = new stdClass();
                $event->name        = $instance->name;
                $event->description = format_module_intro('assign', $instance, $coursemoduleid);
                $event->courseid    = $instance->course;
                $event->groupid     = 0;
                $event->userid      = 0;
                $event->modulename  = 'assign';
                $event->instance    = $instance->id;
                $event->eventtype   = 'due';
                $event->timestart   = $instance->duedate;
                $event->timeduration = 0;

                calendar_event::create($event);
            }
        } else {
            $DB->delete_records('event', array('modulename'=>'assign', 'instance'=>$instance->id));
        }
    }


    /**
     * Update this instance in the database.
     *
     * @param stdClass $formdata - the data submitted from the form
     * @return bool false if an error occurs
     */
    public function update_instance($formdata) {
        global $DB;

        $update = new stdClass();
        $update->id = $formdata->instance;
        $update->name = $formdata->name;
        $update->timemodified = time();
        $update->course = $formdata->course;
        $update->intro = $formdata->intro;
        $update->introformat = $formdata->introformat;
        $update->alwaysshowdescription = $formdata->alwaysshowdescription;
        $update->submissiondrafts = $formdata->submissiondrafts;
        $update->requiresubmissionstatement = $formdata->requiresubmissionstatement;
        $update->sendnotifications = $formdata->sendnotifications;
        $update->sendlatenotifications = $formdata->sendlatenotifications;
        $update->duedate = $formdata->duedate;
        $update->cutoffdate = $formdata->cutoffdate;
        $update->allowsubmissionsfromdate = $formdata->allowsubmissionsfromdate;
        $update->grade = $formdata->grade;
        $update->completionsubmit = !empty($formdata->completionsubmit);
        $update->teamsubmission = $formdata->teamsubmission;
        $update->requireallteammemberssubmit = $formdata->requireallteammemberssubmit;
        $update->teamsubmissiongroupingid = $formdata->teamsubmissiongroupingid;
        $update->blindmarking = $formdata->blindmarking;

        $result = $DB->update_record('assign', $update);
        $this->instance = $DB->get_record('assign', array('id'=>$update->id), '*', MUST_EXIST);

        // Load the assignment so the plugins have access to it.

        // Call save_settings hook for submission plugins.
        foreach ($this->submissionplugins as $plugin) {
            if (!$this->update_plugin_instance($plugin, $formdata)) {
                print_error($plugin->get_error());
                return false;
            }
        }
        foreach ($this->feedbackplugins as $plugin) {
            if (!$this->update_plugin_instance($plugin, $formdata)) {
                print_error($plugin->get_error());
                return false;
            }
        }

        $this->update_calendar($this->get_course_module()->id);
        $this->update_gradebook(false, $this->get_course_module()->id);

        $update = new stdClass();
        $update->id = $this->get_instance()->id;
        $update->nosubmissions = (!$this->is_any_submission_plugin_enabled()) ? 1: 0;
        $DB->update_record('assign', $update);

        return $result;
    }

    /**
     * Add elements in grading plugin form.
     *
     * @param mixed $grade stdClass|null
     * @param MoodleQuickForm $mform
     * @param stdClass $data
     * @param int $userid - The userid we are grading
     * @return void
     */
    protected function add_plugin_grade_elements($grade, MoodleQuickForm $mform, stdClass $data, $userid) {
        foreach ($this->feedbackplugins as $plugin) {
            if ($plugin->is_enabled() && $plugin->is_visible()) {
                $mform->addElement('header', 'header_' . $plugin->get_type(), $plugin->get_name());
                if (!$plugin->get_form_elements_for_user($grade, $mform, $data, $userid)) {
                    $mform->removeElement('header_' . $plugin->get_type());
                }
            }
        }
    }



    /**
     * Add one plugins settings to edit plugin form.
     *
     * @param assign_plugin $plugin The plugin to add the settings from
     * @param MoodleQuickForm $mform The form to add the configuration settings to.
     *                               This form is modified directly (not returned).
     * @return void
     */
    protected function add_plugin_settings(assign_plugin $plugin, MoodleQuickForm $mform) {
        global $CFG;
        if ($plugin->is_visible()) {
            $mform->addElement('selectyesno',
                               $plugin->get_subtype() . '_' . $plugin->get_type() . '_enabled',
                               $plugin->get_name());
            $mform->addHelpButton($plugin->get_subtype() . '_' . $plugin->get_type() . '_enabled',
                                  'enabled',
                                  $plugin->get_subtype() . '_' . $plugin->get_type());

            $default = get_config($plugin->get_subtype() . '_' . $plugin->get_type(), 'default');
            if ($plugin->get_config('enabled') !== false) {
                $default = $plugin->is_enabled();
            }
            $mform->setDefault($plugin->get_subtype() . '_' . $plugin->get_type() . '_enabled', $default);

            $plugin->get_settings($mform);

        }
    }

    /**
     * Add settings to edit plugin form.
     *
     * @param MoodleQuickForm $mform The form to add the configuration settings to.
     *                               This form is modified directly (not returned).
     * @return void
     */
    public function add_all_plugin_settings(MoodleQuickForm $mform) {
        $mform->addElement('header', 'general', get_string('submissionsettings', 'assign'));

        foreach ($this->submissionplugins as $plugin) {
            $this->add_plugin_settings($plugin, $mform);

        }
        $mform->addElement('header', 'general', get_string('feedbacksettings', 'assign'));
        foreach ($this->feedbackplugins as $plugin) {
            $this->add_plugin_settings($plugin, $mform);
        }
    }

    /**
     * Allow each plugin an opportunity to update the defaultvalues
     * passed in to the settings form (needed to set up draft areas for
     * editor and filemanager elements)
     *
     * @param array $defaultvalues
     */
    public function plugin_data_preprocessing(&$defaultvalues) {
        foreach ($this->submissionplugins as $plugin) {
            if ($plugin->is_visible()) {
                $plugin->data_preprocessing($defaultvalues);
            }
        }
        foreach ($this->feedbackplugins as $plugin) {
            if ($plugin->is_visible()) {
                $plugin->data_preprocessing($defaultvalues);
            }
        }
    }

    /**
     * Get the name of the current module.
     *
     * @return string the module name (Assignment)
     */
    protected function get_module_name() {
        if (isset(self::$modulename)) {
            return self::$modulename;
        }
        self::$modulename = get_string('modulename', 'assign');
        return self::$modulename;
    }

    /**
     * Get the plural name of the current module.
     *
     * @return string the module name plural (Assignments)
     */
    protected function get_module_name_plural() {
        if (isset(self::$modulenameplural)) {
            return self::$modulenameplural;
        }
        self::$modulenameplural = get_string('modulenameplural', 'assign');
        return self::$modulenameplural;
    }

    /**
     * Has this assignment been constructed from an instance?
     *
     * @return bool
     */
    public function has_instance() {
        return $this->instance || $this->get_course_module();
    }

    /**
     * Get the settings for the current instance of this assignment
     *
     * @return stdClass The settings
     */
    public function get_instance() {
        global $DB;
        if ($this->instance) {
            return $this->instance;
        }
        if ($this->get_course_module()) {
            $params = array('id' => $this->get_course_module()->instance);
            $this->instance = $DB->get_record('assign', $params, '*', MUST_EXIST);
        }
        if (!$this->instance) {
            throw new coding_exception('Improper use of the assignment class. ' .
                                       'Cannot load the assignment record.');
        }
        return $this->instance;
    }

    /**
     * Get the context of the current course.
     *
     * @return mixed context|null The course context
     */
    public function get_course_context() {
        if (!$this->context && !$this->course) {
            throw new coding_exception('Improper use of the assignment class. ' .
                                       'Cannot load the course context.');
        }
        if ($this->context) {
            return $this->context->get_course_context();
        } else {
            return context_course::instance($this->course->id);
        }
    }


    /**
     * Get the current course module.
     *
     * @return mixed stdClass|null The course module
     */
    public function get_course_module() {
        if ($this->coursemodule) {
            return $this->coursemodule;
        }
        if (!$this->context) {
            return null;
        }

        if ($this->context->contextlevel == CONTEXT_MODULE) {
            $this->coursemodule = get_coursemodule_from_id('assign',
                                                           $this->context->instanceid,
                                                           0,
                                                           false,
                                                           MUST_EXIST);
            return $this->coursemodule;
        }
        return null;
    }

    /**
     * Get context module.
     *
     * @return context
     */
    public function get_context() {
        return $this->context;
    }

    /**
     * Get the current course.
     *
     * @return mixed stdClass|null The course
     */
    public function get_course() {
        global $DB;

        if ($this->course) {
            return $this->course;
        }

        if (!$this->context) {
            return null;
        }
        $params = array('id' => $this->get_course_context()->instanceid);
        $this->course = $DB->get_record('course', $params, '*', MUST_EXIST);

        return $this->course;
    }

    /**
     * Return a grade in user-friendly form, whether it's a scale or not.
     *
     * @param mixed $grade int|null
     * @param boolean $editing Are we allowing changes to this grade?
     * @param int $userid The user id the grade belongs to
     * @param int $modified Timestamp from when the grade was last modified
     * @return string User-friendly representation of grade
     */
    public function display_grade($grade, $editing, $userid=0, $modified=0) {
        global $DB;

        static $scalegrades = array();

        $o = '';

        if ($this->get_instance()->grade >= 0) {
            // Normal number.
            if ($editing && $this->get_instance()->grade > 0) {
                if ($grade < 0) {
                    $displaygrade = '';
                } else {
                    $displaygrade = format_float($grade);
                }
                $o .= '<label class="accesshide" for="quickgrade_' . $userid . '">' .
                       get_string('usergrade', 'assign') .
                       '</label>';
                $o .= '<input type="text"
                              id="quickgrade_' . $userid . '"
                              name="quickgrade_' . $userid . '"
                              value="' .  $displaygrade . '"
                              size="6"
                              maxlength="10"
                              class="quickgrade"/>';
                $o .= '&nbsp;/&nbsp;' . format_float($this->get_instance()->grade, 2);
                $o .= '<input type="hidden"
                              name="grademodified_' . $userid . '"
                              value="' . $modified . '"/>';
                return $o;
            } else {
                $o .= '<input type="hidden" name="grademodified_' . $userid . '" value="' . $modified . '"/>';
                if ($grade == -1 || $grade === null) {
                    $o .= '-';
                    return $o;
                } else {
                    $o .= format_float($grade, 2) .
                          '&nbsp;/&nbsp;' .
                          format_float($this->get_instance()->grade, 2);
                    return $o;
                }
            }

        } else {
            // Scale.
            if (empty($this->cache['scale'])) {
                if ($scale = $DB->get_record('scale', array('id'=>-($this->get_instance()->grade)))) {
                    $this->cache['scale'] = make_menu_from_list($scale->scale);
                } else {
                    $o .= '-';
                    return $o;
                }
            }
            if ($editing) {
                $o .= '<label class="accesshide"
                              for="quickgrade_' . $userid . '">' .
                      get_string('usergrade', 'assign') .
                      '</label>';
                $o .= '<select name="quickgrade_' . $userid . '" class="quickgrade">';
                $o .= '<option value="-1">' . get_string('nograde') . '</option>';
                foreach ($this->cache['scale'] as $optionid => $option) {
                    $selected = '';
                    if ($grade == $optionid) {
                        $selected = 'selected="selected"';
                    }
                    $o .= '<option value="' . $optionid . '" ' . $selected . '>' . $option . '</option>';
                }
                $o .= '</select>';
                $o .= '<input type="hidden" ' .
                             'name="grademodified_' . $userid . '" ' .
                             'value="' . $modified . '"/>';
                return $o;
            } else {
                $scaleid = (int)$grade;
                if (isset($this->cache['scale'][$scaleid])) {
                    $o .= $this->cache['scale'][$scaleid];
                    return $o;
                }
                $o .= '-';
                return $o;
            }
        }
    }

    /**
     * Load a list of users enrolled in the current course with the specified permission and group.
     * 0 for no group.
     *
     * @param int $currentgroup
     * @param bool $idsonly
     * @return array List of user records
     */
    public function list_participants($currentgroup, $idsonly) {
        if ($idsonly) {
            return get_enrolled_users($this->context, 'mod/assign:submit', $currentgroup, 'u.id');
        } else {
            return get_enrolled_users($this->context, 'mod/assign:submit', $currentgroup);
        }
    }

    /**
     * Load a count of valid teams for this assignment.
     *
     * @return int number of valid teams
     */
    public function count_teams() {

        $groups = groups_get_all_groups($this->get_course()->id,
                                        0,
                                        $this->get_instance()->teamsubmissiongroupingid,
                                        'g.id');
        $count = count($groups);

        // See if there are any users in the default group.
        $defaultusers = $this->get_submission_group_members(0, true);
        if (count($defaultusers) > 0) {
            $count += 1;
        }
        return $count;
    }

    /**
     * Load a count of users enrolled in the current course with the specified permission and group.
     * 0 for no group.
     *
     * @param int $currentgroup
     * @return int number of matching users
     */
    public function count_participants($currentgroup) {
        return count_enrolled_users($this->context, 'mod/assign:submit', $currentgroup);
    }

    /**
     * Load a count of users submissions in the current module that require grading
     * This means the submission modification time is more recent than the
     * grading modification time and the status is SUBMITTED.
     *
     * @return int number of matching submissions
     */
    public function count_submissions_need_grading() {
        global $DB;

        if ($this->get_instance()->teamsubmission) {
            // This does not make sense for group assignment because the submission is shared.
            return 0;
        }

        $currentgroup = groups_get_activity_group($this->get_course_module(), true);
        list($esql, $params) = get_enrolled_sql($this->get_context(), 'mod/assign:submit', $currentgroup, false);

        $params['assignid'] = $this->get_instance()->id;
        $params['submitted'] = ASSIGN_SUBMISSION_STATUS_SUBMITTED;

        $sql = 'SELECT COUNT(s.userid)
                   FROM {assign_submission} s
                   LEFT JOIN {assign_grades} g ON
                        s.assignment = g.assignment AND
                        s.userid = g.userid
                   JOIN(' . $esql . ') e ON e.id = s.userid
                   WHERE
                        s.assignment = :assignid AND
                        s.timemodified IS NOT NULL AND
                        s.status = :submitted AND
                        (s.timemodified > g.timemodified OR g.timemodified IS NULL)';

        return $DB->count_records_sql($sql, $params);
    }

    /**
     * Load a count of grades.
     *
     * @return int number of grades
     */
    public function count_grades() {
        global $DB;

        if (!$this->has_instance()) {
            return 0;
        }

        $currentgroup = groups_get_activity_group($this->get_course_module(), true);
        list($esql, $params) = get_enrolled_sql($this->get_context(), 'mod/assign:submit', $currentgroup, false);

        $params['assignid'] = $this->get_instance()->id;

        $sql = 'SELECT COUNT(g.userid)
                   FROM {assign_grades} g
                   JOIN(' . $esql . ') e ON e.id = g.userid
                   WHERE g.assignment = :assignid';

        return $DB->count_records_sql($sql, $params);
    }

    /**
     * Load a count of submissions.
     *
     * @return int number of submissions
     */
    public function count_submissions() {
        global $DB;

        if (!$this->has_instance()) {
            return 0;
        }

        $params = array();

        if ($this->get_instance()->teamsubmission) {
            // We cannot join on the enrolment tables for group submissions (no userid).
            $sql = 'SELECT COUNT(s.groupid)
                        FROM {assign_submission} s
                        WHERE
                            s.assignment = :assignid AND
                            s.timemodified IS NOT NULL AND
                            s.userid = :groupuserid';

            $params['assignid'] = $this->get_instance()->id;
            $params['groupuserid'] = 0;
        } else {
            $currentgroup = groups_get_activity_group($this->get_course_module(), true);
            list($esql, $params) = get_enrolled_sql($this->get_context(), 'mod/assign:submit', $currentgroup, false);

            $params['assignid'] = $this->get_instance()->id;

            $sql = 'SELECT COUNT(s.userid)
                       FROM {assign_submission} s
                       JOIN(' . $esql . ') e ON e.id = s.userid
                       WHERE
                            s.assignment = :assignid AND
                            s.timemodified IS NOT NULL';
        }

        return $DB->count_records_sql($sql, $params);
    }

    /**
     * Load a count of submissions with a specified status.
     *
     * @param string $status The submission status - should match one of the constants
     * @return int number of matching submissions
     */
    public function count_submissions_with_status($status) {
        global $DB;

        $currentgroup = groups_get_activity_group($this->get_course_module(), true);
        list($esql, $params) = get_enrolled_sql($this->get_context(), 'mod/assign:submit', $currentgroup, false);

        $params['assignid'] = $this->get_instance()->id;
        $params['submissionstatus'] = $status;

        if ($this->get_instance()->teamsubmission) {
            $sql = 'SELECT COUNT(s.groupid)
                        FROM {assign_submission} s
                        WHERE
                            s.assignment = :assignid AND
                            s.timemodified IS NOT NULL AND
                            s.userid = :groupuserid AND
                            s.status = :submissionstatus';
            $params['groupuserid'] = 0;
        } else {
            $sql = 'SELECT COUNT(s.userid)
                        FROM {assign_submission} s
                        JOIN(' . $esql . ') e ON e.id = s.userid
                        WHERE
                            s.assignment = :assignid AND
                            s.timemodified IS NOT NULL AND
                            s.status = :submissionstatus';
        }

        return $DB->count_records_sql($sql, $params);
    }

    /**
     * Utility function to get the userid for every row in the grading table
     * so the order can be frozen while we iterate it.
     *
     * @return array An array of userids
     */
    protected function get_grading_userid_list() {
        $filter = get_user_preferences('assign_filter', '');
        $table = new assign_grading_table($this, 0, $filter, 0, false);

        $useridlist = $table->get_column_data('userid');

        return $useridlist;
    }

    /**
     * Generate zip file from array of given files.
     *
     * @param array $filesforzipping - array of files to pass into archive_to_pathname.
     *                                 This array is indexed by the final file name and each
     *                                 element in the array is an instance of a stored_file object.
     * @return path of temp file - note this returned file does
     *         not have a .zip extension - it is a temp file.
     */
    protected function pack_files($filesforzipping) {
        global $CFG;
        // Create path for new zip file.
        $tempzip = tempnam($CFG->tempdir . '/', 'assignment_');
        // Zip files.
        $zipper = new zip_packer();
        if ($zipper->archive_to_pathname($filesforzipping, $tempzip)) {
            return $tempzip;
        }
        return false;
    }

    /**
     * Finds all assignment notifications that have yet to be mailed out, and mails them.
     *
     * Cron function to be run periodically according to the moodle cron.
     *
     * @return bool
     */
    public static function cron() {
        global $DB;

        // Only ever send a max of one days worth of updates.
        $yesterday = time() - (24 * 3600);
        $timenow   = time();

        // Collect all submissions from the past 24 hours that require mailing.
        $sql = 'SELECT s.*, a.course, a.name, a.blindmarking, a.revealidentities,
                       g.*, g.id as gradeid, g.timemodified as lastmodified
                 FROM {assign} a
                 JOIN {assign_grades} g ON g.assignment = a.id
            LEFT JOIN {assign_submission} s ON s.assignment = a.id AND s.userid = g.userid
                WHERE g.timemodified >= :yesterday AND
                      g.timemodified <= :today AND
                      g.mailed = 0';

        $params = array('yesterday' => $yesterday, 'today' => $timenow);
        $submissions = $DB->get_records_sql($sql, $params);

        if (empty($submissions)) {
            return true;
        }

        mtrace('Processing ' . count($submissions) . ' assignment submissions ...');

        // Preload courses we are going to need those.
        $courseids = array();
        foreach ($submissions as $submission) {
            $courseids[] = $submission->course;
        }

        // Filter out duplicates.
        $courseids = array_unique($courseids);
        $ctxselect = context_helper::get_preload_record_columns_sql('ctx');
        list($courseidsql, $params) = $DB->get_in_or_equal($courseids, SQL_PARAMS_NAMED);
        $sql = 'SELECT c.*, ' . $ctxselect .
                  ' FROM {course} c
             LEFT JOIN {context} ctx ON ctx.instanceid = c.id AND ctx.contextlevel = :contextlevel
                 WHERE c.id ' . $courseidsql;

        $params['contextlevel'] = CONTEXT_COURSE;
        $courses = $DB->get_records_sql($sql, $params);

        // Clean up... this could go on for a while.
        unset($courseids);
        unset($ctxselect);
        unset($courseidsql);
        unset($params);

        // Simple array we'll use for caching modules.
        $modcache = array();

        // Message students about new feedback.
        foreach ($submissions as $submission) {

            mtrace("Processing assignment submission $submission->id ...");

            // Do not cache user lookups - could be too many.
            if (!$user = $DB->get_record('user', array('id'=>$submission->userid))) {
                mtrace('Could not find user ' . $submission->userid);
                continue;
            }

            // Use a cache to prevent the same DB queries happening over and over.
            if (!array_key_exists($submission->course, $courses)) {
                mtrace('Could not find course ' . $submission->course);
                continue;
            }
            $course = $courses[$submission->course];
            if (isset($course->ctxid)) {
                // Context has not yet been preloaded. Do so now.
                context_helper::preload_from_record($course);
            }

            // Override the language and timezone of the "current" user, so that
            // mail is customised for the receiver.
            cron_setup_user($user, $course);

            // Context lookups are already cached.
            $coursecontext = context_course::instance($course->id);
            if (!is_enrolled($coursecontext, $user->id)) {
                $courseshortname = format_string($course->shortname,
                                                 true,
                                                 array('context' => $coursecontext));
                mtrace(fullname($user) . ' not an active participant in ' . $courseshortname);
                continue;
            }

            if (!$grader = $DB->get_record('user', array('id'=>$submission->grader))) {
                mtrace('Could not find grader ' . $submission->grader);
                continue;
            }

            if (!array_key_exists($submission->assignment, $modcache)) {
                $mod = get_coursemodule_from_instance('assign', $submission->assignment, $course->id);
                if (empty($mod)) {
                    mtrace('Could not find course module for assignment id ' . $submission->assignment);
                    continue;
                }
                $modcache[$submission->assignment] = $mod;
            } else {
                $mod = $modcache[$submission->assignment];
            }
            // Context lookups are already cached.
            $contextmodule = context_module::instance($mod->id);

            if (!$mod->visible) {
                // Hold mail notification for hidden assignments until later.
                continue;
            }

            // Need to send this to the student.
            $messagetype = 'feedbackavailable';
            $eventtype = 'assign_notification';
            $updatetime = $submission->lastmodified;
            $modulename = get_string('modulename', 'assign');

            $uniqueid = 0;
            if ($submission->blindmarking && !$submission->revealidentities) {
                $uniqueid = self::get_uniqueid_for_user_static($submission->assignment, $user->id);
            }
            $showusers = $submission->blindmarking && !$submission->revealidentities;
            self::send_assignment_notification($grader,
                                               $user,
                                               $messagetype,
                                               $eventtype,
                                               $updatetime,
                                               $mod,
                                               $contextmodule,
                                               $course,
                                               $modulename,
                                               $submission->name,
                                               $showusers,
                                               $uniqueid);

            $grade = new stdClass();
            $grade->id = $submission->gradeid;
            $grade->mailed = 1;
            $DB->update_record('assign_grades', $grade);

            mtrace('Done');
        }
        mtrace('Done processing ' . count($submissions) . ' assignment submissions');

        cron_setup_user();

        // Free up memory just to be sure.
        unset($courses);
        unset($modcache);

        return true;
    }

    /**
     * Mark in the database that this grade record should have an update notification sent by cron.
     *
     * @param stdClass $grade a grade record keyed on id
     * @return bool true for success
     */
    public function notify_grade_modified($grade) {
        global $DB;

        $grade->timemodified = time();
        if ($grade->mailed != 1) {
            $grade->mailed = 0;
        }

        return $DB->update_record('assign_grades', $grade);
    }

    /**
     * Update a grade in the grade table for the assignment and in the gradebook.
     *
     * @param stdClass $grade a grade record keyed on id
     * @return bool true for success
     */
    public function update_grade($grade) {
        global $DB;

        $grade->timemodified = time();

        if ($grade->grade && $grade->grade != -1) {
            if ($this->get_instance()->grade > 0) {
                if (!is_numeric($grade->grade)) {
                    return false;
                } else if ($grade->grade > $this->get_instance()->grade) {
                    return false;
                } else if ($grade->grade < 0) {
                    return false;
                }
            } else {
                // This is a scale.
                if ($scale = $DB->get_record('scale', array('id' => -($this->get_instance()->grade)))) {
                    $scaleoptions = make_menu_from_list($scale->scale);
                    if (!array_key_exists((int) $grade->grade, $scaleoptions)) {
                        return false;
                    }
                }
            }
        }

        $result = $DB->update_record('assign_grades', $grade);
        if ($result) {
            $this->gradebook_item_update(null, $grade);
        }
        return $result;
    }

    /**
     * View the grant extension date page.
     *
     * Uses url parameters 'userid'
     * or from parameter 'selectedusers'
     *
     * @param moodleform $mform - Used for validation of the submitted data
     * @return string
     */
    protected function view_grant_extension($mform) {
        global $DB, $CFG;
        require_once($CFG->dirroot . '/mod/assign/extensionform.php');

        $o = '';
        $batchusers = optional_param('selectedusers', '', PARAM_TEXT);
        $data = new stdClass();
        $data->extensionduedate = null;
        $userid = 0;
        if (!$batchusers) {
            $userid = required_param('userid', PARAM_INT);

            $grade = $this->get_user_grade($userid, false);

            $user = $DB->get_record('user', array('id'=>$userid), '*', MUST_EXIST);

            if ($grade) {
                $data->extensionduedate = $grade->extensionduedate;
            }
            $data->userid = $userid;
        } else {
            $data->batchusers = $batchusers;
        }
        $header = new assign_header($this->get_instance(),
                                    $this->get_context(),
                                    $this->show_intro(),
                                    $this->get_course_module()->id,
                                    get_string('grantextension', 'assign'));
        $o .= $this->get_renderer()->render($header);

        if (!$mform) {
            $formparams = array($this->get_course_module()->id,
                                $userid,
                                $batchusers,
                                $this->get_instance(),
                                $data);
            $mform = new mod_assign_extension_form(null, $formparams);
        }
        $o .= $this->get_renderer()->render(new assign_form('extensionform', $mform));
        $o .= $this->view_footer();
        return $o;
    }

    /**
     * Get a list of the users in the same group as this user.
     *
     * @param int $groupid The id of the group whose members we want or 0 for the default group
     * @param bool $onlyids Whether to retrieve only the user id's
     * @return array The users (possibly id's only)
     */
    public function get_submission_group_members($groupid, $onlyids) {
        $members = array();
        if ($groupid != 0) {
            if ($onlyids) {
                $allusers = groups_get_members($groupid, 'u.id');
            } else {
                $allusers = groups_get_members($groupid);
            }
            foreach ($allusers as $user) {
                if ($this->get_submission_group($user->id)) {
                    $members[] = $user;
                }
            }
        } else {
            $allusers = $this->list_participants(null, $onlyids);
            foreach ($allusers as $user) {
                if ($this->get_submission_group($user->id) == null) {
                    $members[] = $user;
                }
            }
        }
        return $members;
    }

    /**
     * Get a list of the users in the same group as this user that have not submitted the assignment.
     *
     * @param int $groupid The id of the group whose members we want or 0 for the default group
     * @param bool $onlyids Whether to retrieve only the user id's
     * @return array The users (possibly id's only)
     */
    public function get_submission_group_members_who_have_not_submitted($groupid, $onlyids) {
        $instance = $this->get_instance();
        if (!$instance->teamsubmission || !$instance->requireallteammemberssubmit) {
            return array();
        }
        $members = $this->get_submission_group_members($groupid, $onlyids);

        foreach ($members as $id => $member) {
            $submission = $this->get_user_submission($member->id, false);
            if ($submission && $submission->status != ASSIGN_SUBMISSION_STATUS_DRAFT) {
                unset($members[$id]);
            } else {
                if ($this->is_blind_marking()) {
                    $members[$id]->alias = get_string('hiddenuser', 'assign') .
                                           $this->get_uniqueid_for_user($id);
                }
            }
        }
        return $members;
    }

    /**
     * Load the group submission object for a particular user, optionally creating it if required.
     *
     * @param int $userid The id of the user whose submission we want
     * @param int $groupid The id of the group for this user - may be 0 in which
     *                     case it is determined from the userid.
     * @param bool $create If set to true a new submission object will be created in the database
     * @return stdClass The submission
     */
    public function get_group_submission($userid, $groupid, $create) {
        global $DB;

        if ($groupid == 0) {
            $group = $this->get_submission_group($userid);
            if ($group) {
                $groupid = $group->id;
            }
        }

        if ($create) {
            // Make sure there is a submission for this user.
            $params = array('assignment'=>$this->get_instance()->id, 'groupid'=>0, 'userid'=>$userid);
            $submission = $DB->get_record('assign_submission', $params);

            if (!$submission) {
                $submission = new stdClass();
                $submission->assignment = $this->get_instance()->id;
                $submission->userid = $userid;
                $submission->groupid = 0;
                $submission->timecreated = time();
                $submission->timemodified = $submission->timecreated;

                if ($this->get_instance()->submissiondrafts) {
                    $submission->status = ASSIGN_SUBMISSION_STATUS_DRAFT;
                } else {
                    $submission->status = ASSIGN_SUBMISSION_STATUS_SUBMITTED;
                }
                $DB->insert_record('assign_submission', $submission);
            }
        }
        // Now get the group submission.
        $params = array('assignment'=>$this->get_instance()->id, 'groupid'=>$groupid, 'userid'=>0);
        $submission = $DB->get_record('assign_submission', $params);

        if ($submission) {
            return $submission;
        }
        if ($create) {
            $submission = new stdClass();
            $submission->assignment = $this->get_instance()->id;
            $submission->userid = 0;
            $submission->groupid = $groupid;
            $submission->timecreated = time();
            $submission->timemodified = $submission->timecreated;

            if ($this->get_instance()->submissiondrafts) {
                $submission->status = ASSIGN_SUBMISSION_STATUS_DRAFT;
            } else {
                $submission->status = ASSIGN_SUBMISSION_STATUS_SUBMITTED;
            }
            $sid = $DB->insert_record('assign_submission', $submission);
            $submission->id = $sid;
            return $submission;
        }
        return false;
    }

    /**
     * View a summary listing of all assignments in the current course.
     *
     * @return string
     */
    private function view_course_index() {
        global $USER;

        $o = '';

        $course = $this->get_course();
        $strplural = get_string('modulenameplural', 'assign');

        if (!$cms = get_coursemodules_in_course('assign', $course->id, 'm.duedate')) {
            $o .= $this->get_renderer()->notification(get_string('thereareno', 'moodle', $strplural));
            $o .= $this->get_renderer()->continue_button(new moodle_url('/course/view.php', array('id' => $course->id)));
            return $o;
        }

        $strsectionname  = get_string('sectionname', 'format_'.$course->format);
        $usesections = course_format_uses_sections($course->format);
        $modinfo = get_fast_modinfo($course);

        if ($usesections) {
            $sections = $modinfo->get_section_info_all();
        }
        $courseindexsummary = new assign_course_index_summary($usesections, $strsectionname);

        $timenow = time();

        $currentsection = '';
        foreach ($modinfo->instances['assign'] as $cm) {
            if (!$cm->uservisible) {
                continue;
            }

            $timedue = $cms[$cm->id]->duedate;

            $sectionname = '';
            if ($usesections && $cm->sectionnum) {
                $sectionname = get_section_name($course, $sections[$cm->sectionnum]);
            }

            $submitted = '';
            $context = context_module::instance($cm->id);

            $assignment = new assign($context, $cm, $course);

            if (has_capability('mod/assign:grade', $context)) {
                $submitted = $assignment->count_submissions_with_status(ASSIGN_SUBMISSION_STATUS_SUBMITTED);

            } else if (has_capability('mod/assign:submit', $context)) {
                $usersubmission = $assignment->get_user_submission($USER->id, false);

                if (!empty($usersubmission->status)) {
                    $submitted = get_string('submissionstatus_' . $usersubmission->status, 'assign');
                } else {
                    $submitted = get_string('submissionstatus_', 'assign');
                }
            }
            $grading_info = grade_get_grades($course->id, 'mod', 'assign', $cm->instance, $USER->id);
            if (isset($grading_info->items[0]) && !$grading_info->items[0]->grades[$USER->id]->hidden ) {
                $grade = $grading_info->items[0]->grades[$USER->id]->str_grade;
            } else {
                $grade = '-';
            }

            $courseindexsummary->add_assign_info($cm->id, $cm->name, $sectionname, $timedue, $submitted, $grade);

        }

        $o .= $this->get_renderer()->render($courseindexsummary);
        $o .= $this->view_footer();

        return $o;
    }

    /**
     * View a page rendered by a plugin.
     *
     * Uses url parameters 'pluginaction', 'pluginsubtype', 'plugin', and 'id'.
     *
     * @return string
     */
    protected function view_plugin_page() {
        global $USER;

        $o = '';

        $pluginsubtype = required_param('pluginsubtype', PARAM_ALPHA);
        $plugintype = required_param('plugin', PARAM_TEXT);
        $pluginaction = required_param('pluginaction', PARAM_ALPHA);

        $plugin = $this->get_plugin_by_type($pluginsubtype, $plugintype);
        if (!$plugin) {
            print_error('invalidformdata', '');
            return;
        }

        $o .= $plugin->view_page($pluginaction);

        return $o;
    }


    /**
     * This is used for team assignments to get the group for the specified user.
     * If the user is a member of multiple or no groups this will return false
     *
     * @param int $userid The id of the user whose submission we want
     * @return mixed The group or false
     */
    public function get_submission_group($userid) {
        $grouping = $this->get_instance()->teamsubmissiongroupingid;
        $groups = groups_get_all_groups($this->get_course()->id, $userid, $grouping);
        if (count($groups) != 1) {
            return false;
        }
        return array_pop($groups);
    }


    /**
     * Display the submission that is used by a plugin.
     *
     * Uses url parameters 'sid', 'gid' and 'plugin'.
     *
     * @param string $pluginsubtype
     * @return string
     */
    protected function view_plugin_content($pluginsubtype) {
        global $USER;

        $o = '';

        $submissionid = optional_param('sid', 0, PARAM_INT);
        $gradeid = optional_param('gid', 0, PARAM_INT);
        $plugintype = required_param('plugin', PARAM_TEXT);
        $item = null;
        if ($pluginsubtype == 'assignsubmission') {
            $plugin = $this->get_submission_plugin_by_type($plugintype);
            if ($submissionid <= 0) {
                throw new coding_exception('Submission id should not be 0');
            }
            $item = $this->get_submission($submissionid);

            // Check permissions.
            if ($item->userid != $USER->id) {
                require_capability('mod/assign:grade', $this->context);
            }
            $o .= $this->get_renderer()->render(new assign_header($this->get_instance(),
                                                              $this->get_context(),
                                                              $this->show_intro(),
                                                              $this->get_course_module()->id,
                                                              $plugin->get_name()));
            $o .= $this->get_renderer()->render(new assign_submission_plugin_submission($plugin,
                                                              $item,
                                                              assign_submission_plugin_submission::FULL,
                                                              $this->get_course_module()->id,
                                                              $this->get_return_action(),
                                                              $this->get_return_params()));

            $logmessage = get_string('viewsubmissionforuser', 'assign', $item->userid);
            $this->add_to_log('view submission', $logmessage);
        } else {
            $plugin = $this->get_feedback_plugin_by_type($plugintype);
            if ($gradeid <= 0) {
                throw new coding_exception('Grade id should not be 0');
            }
            $item = $this->get_grade($gradeid);
            // Check permissions.
            if ($item->userid != $USER->id) {
                require_capability('mod/assign:grade', $this->context);
            }
            $o .= $this->get_renderer()->render(new assign_header($this->get_instance(),
                                                              $this->get_context(),
                                                              $this->show_intro(),
                                                              $this->get_course_module()->id,
                                                              $plugin->get_name()));
            $o .= $this->get_renderer()->render(new assign_feedback_plugin_feedback($plugin,
                                                              $item,
                                                              assign_feedback_plugin_feedback::FULL,
                                                              $this->get_course_module()->id,
                                                              $this->get_return_action(),
                                                              $this->get_return_params()));
            $logmessage = get_string('viewfeedbackforuser', 'assign', $item->userid);
            $this->add_to_log('view feedback', $logmessage);
        }

        $o .= $this->view_return_links();

        $o .= $this->view_footer();
        return $o;
    }

    /**
     * Rewrite plugin file urls so they resolve correctly in an exported zip.
     *
     * @param stdClass $user - The user record
     * @param assign_plugin $plugin - The assignment plugin
     */
    public function download_rewrite_pluginfile_urls($text, $user, $plugin) {
        $groupmode = groups_get_activity_groupmode($this->get_course_module());
        $groupname = '';
        if ($groupmode) {
            $groupid = groups_get_activity_group($this->get_course_module(), true);
            $groupname = groups_get_group_name($groupid).'-';
        }

        if ($this->is_blind_marking()) {
            $prefix = $groupname . get_string('participant', 'assign');
            $prefix = str_replace('_', ' ', $prefix);
            $prefix = clean_filename($prefix . '_' . $this->get_uniqueid_for_user($user->id) . '_');
        } else {
            $prefix = $groupname . fullname($user);
            $prefix = str_replace('_', ' ', $prefix);
            $prefix = clean_filename($prefix . '_' . $this->get_uniqueid_for_user($user->id) . '_');
        }

        $subtype = $plugin->get_subtype();
        $type = $plugin->get_type();
        $prefix = $prefix . $subtype . '_' . $type . '_';

        $result = str_replace('@@PLUGINFILE@@/', $prefix, $text);

        return $result;
    }

    /**
     * Render the content in editor that is often used by plugin.
     *
     * @param string $filearea
     * @param int  $submissionid
     * @param string $plugintype
     * @param string $editor
     * @param string $component
     * @return string
     */
    public function render_editor_content($filearea, $submissionid, $plugintype, $editor, $component) {
        global $CFG;

        $result = '';

        $plugin = $this->get_submission_plugin_by_type($plugintype);

        $text = $plugin->get_editor_text($editor, $submissionid);
        $format = $plugin->get_editor_format($editor, $submissionid);

        $finaltext = file_rewrite_pluginfile_urls($text,
                                                  'pluginfile.php',
                                                  $this->get_context()->id,
                                                  $component,
                                                  $filearea,
                                                  $submissionid);
        $params = array('overflowdiv' => true, 'context' => $this->get_context());
        $result .= format_text($finaltext, $format, $params);

        if ($CFG->enableportfolios) {
            require_once($CFG->libdir . '/portfoliolib.php');

            $button = new portfolio_add_button();
            $portfolioparams = array('cmid' => $this->get_course_module()->id,
                                     'sid' => $submissionid,
                                     'plugin' => $plugintype,
                                     'editor' => $editor,
                                     'area'=>$filearea);
            $button->set_callback_options('assign_portfolio_caller', $portfolioparams, 'mod_assign');
            $fs = get_file_storage();

            if ($files = $fs->get_area_files($this->context->id,
                                             $component,
                                             $filearea,
                                             $submissionid,
                                             'timemodified',
                                             false)) {
                $button->set_formats(PORTFOLIO_FORMAT_RICHHTML);
            } else {
                $button->set_formats(PORTFOLIO_FORMAT_PLAINHTML);
            }
            $result .= $button->to_html();
        }
        return $result;
    }

    /**
     * Display a grading error.
     *
     * @param string $message - The description of the result
     * @return string
     */
    protected function view_quickgrading_result($message) {
        $o = '';
        $o .= $this->get_renderer()->render(new assign_header($this->get_instance(),
                                                      $this->get_context(),
                                                      $this->show_intro(),
                                                      $this->get_course_module()->id,
                                                      get_string('quickgradingresult', 'assign')));
        $gradingresult = new assign_quickgrading_result($message, $this->get_course_module()->id);
        $o .= $this->get_renderer()->render($gradingresult);
        $o .= $this->view_footer();
        return $o;
    }

    /**
     * Display the page footer.
     *
     * @return string
     */
    protected function view_footer() {
        return $this->get_renderer()->render_footer();
    }

    /**
     * Does this user have grade permission for this assignment?
     *
     * @return bool
     */
    protected function can_grade() {
        // Permissions check.
        if (!has_capability('mod/assign:grade', $this->context)) {
            return false;
        }

        return true;
    }

    /**
     * Download a zip file of all assignment submissions.
     *
     * @return void
     */
    protected function download_submissions() {
        global $CFG, $DB;

        // More efficient to load this here.
        require_once($CFG->libdir.'/filelib.php');

        // Load all users with submit.
        $students = get_enrolled_users($this->context, "mod/assign:submit");

        // Build a list of files to zip.
        $filesforzipping = array();
        $fs = get_file_storage();

        $groupmode = groups_get_activity_groupmode($this->get_course_module());
        // All users.
        $groupid = 0;
        $groupname = '';
        if ($groupmode) {
            $groupid = groups_get_activity_group($this->get_course_module(), true);
            $groupname = groups_get_group_name($groupid).'-';
        }

        // Construct the zip file name.
        $filename = clean_filename($this->get_course()->shortname . '-' .
                                   $this->get_instance()->name . '-' .
                                   $groupname.$this->get_course_module()->id . '.zip');

        // Get all the files for each student.
        foreach ($students as $student) {
            $userid = $student->id;

            if ((groups_is_member($groupid, $userid) or !$groupmode or !$groupid)) {
                // Get the plugins to add their own files to the zip.

                $submissiongroup = false;
                $groupname = '';
                if ($this->get_instance()->teamsubmission) {
                    $submission = $this->get_group_submission($userid, 0, false);
                    $submissiongroup = $this->get_submission_group($userid);
                    if ($submissiongroup) {
                        $groupname = $submissiongroup->name . '-';
                    } else {
                        $groupname = get_string('defaultteam', 'assign') . '-';
                    }
                } else {
                    $submission = $this->get_user_submission($userid, false);
                }

                if ($this->is_blind_marking()) {
                    $prefix = str_replace('_', ' ', $groupname . get_string('participant', 'assign'));
                    $prefix = clean_filename($prefix . '_' . $this->get_uniqueid_for_user($userid) . '_');
                } else {
                    $prefix = str_replace('_', ' ', $groupname . fullname($student));
                    $prefix = clean_filename($prefix . '_' . $this->get_uniqueid_for_user($userid) . '_');
                }

                if ($submission) {
                    foreach ($this->submissionplugins as $plugin) {
                        if ($plugin->is_enabled() && $plugin->is_visible()) {
                            $pluginfiles = $plugin->get_files($submission, $student);
                            foreach ($pluginfiles as $zipfilename => $file) {
                                $subtype = $plugin->get_subtype();
                                $type = $plugin->get_type();
                                $prefixedfilename = clean_filename($prefix .
                                                                   $subtype .
                                                                   '_' .
                                                                   $type .
                                                                   '_' .
                                                                   $zipfilename);
                                $filesforzipping[$prefixedfilename] = $file;
                            }
                        }
                    }
                }
            }
        }
        $result = '';
        if (count($filesforzipping) == 0) {
            $header = new assign_header($this->get_instance(),
                                        $this->get_context(),
                                        '',
                                        $this->get_course_module()->id,
                                        get_string('downloadall', 'assign'));
            $result .= $this->get_renderer()->render($header);
            $result .= $this->get_renderer()->notification(get_string('nosubmission', 'assign'));
            $url = new moodle_url('/mod/assign/view.php', array('id'=>$this->get_course_module()->id,
                                                                    'action'=>'grading'));
            $result .= $this->get_renderer()->continue_button($url);
            $result .= $this->view_footer();
        } else if ($zipfile = $this->pack_files($filesforzipping)) {
            $this->add_to_log('download all submissions', get_string('downloadall', 'assign'));
            // Send file and delete after sending.
            send_temp_file($zipfile, $filename);
            // We will not get here - send_temp_file calls exit.
        }
        return $result;
    }

    /**
     * Util function to add a message to the log.
     *
     * @param string $action The current action
     * @param string $info A detailed description of the change. But no more than 255 characters.
     * @param string $url The url to the assign module instance.
     * @return void
     */
    public function add_to_log($action = '', $info = '', $url='') {
        global $USER;

        $fullurl = 'view.php?id=' . $this->get_course_module()->id;
        if ($url != '') {
            $fullurl .= '&' . $url;
        }

        add_to_log($this->get_course()->id,
                   'assign',
                   $action,
                   $fullurl,
                   $info,
                   $this->get_course_module()->id,
                   $USER->id);
    }

    /**
     * Lazy load the page renderer and expose the renderer to plugins.
     *
     * @return assign_renderer
     */
    public function get_renderer() {
        global $PAGE;
        if ($this->output) {
            return $this->output;
        }
        $this->output = $PAGE->get_renderer('mod_assign');
        return $this->output;
    }

    /**
     * Load the submission object for a particular user, optionally creating it if required.
     *
     * For team assignments there are 2 submissions - the student submission and the team submission
     * All files are associated with the team submission but the status of the students contribution is
     * recorded separately.
     *
     * @param int $userid The id of the user whose submission we want or 0 in which case USER->id is used
     * @param bool $create optional - defaults to false. If set to true a new submission object
     *                     will be created in the database.
     * @return stdClass The submission
     */
    public function get_user_submission($userid, $create) {
        global $DB, $USER;

        if (!$userid) {
            $userid = $USER->id;
        }
        // If the userid is not null then use userid.
        $params = array('assignment'=>$this->get_instance()->id, 'userid'=>$userid, 'groupid'=>0);
        $submission = $DB->get_record('assign_submission', $params);

        if ($submission) {
            return $submission;
        }
        if ($create) {
            $submission = new stdClass();
            $submission->assignment   = $this->get_instance()->id;
            $submission->userid       = $userid;
            $submission->timecreated = time();
            $submission->timemodified = $submission->timecreated;
            $submission->status = ASSIGN_SUBMISSION_STATUS_DRAFT;
            $sid = $DB->insert_record('assign_submission', $submission);
            $submission->id = $sid;
            return $submission;
        }
        return false;
    }

    /**
     * Load the submission object from it's id.
     *
     * @param int $submissionid The id of the submission we want
     * @return stdClass The submission
     */
    protected function get_submission($submissionid) {
        global $DB;

        $params = array('assignment'=>$this->get_instance()->id, 'id'=>$submissionid);
        return $DB->get_record('assign_submission', $params, '*', MUST_EXIST);
    }

    /**
     * This will retrieve a grade object from the db, optionally creating it if required.
     *
     * @param int $userid The user we are grading
     * @param bool $create If true the grade will be created if it does not exist
     * @return stdClass The grade record
     */
    public function get_user_grade($userid, $create) {
        global $DB, $USER;

        if (!$userid) {
            $userid = $USER->id;
        }

        // If the userid is not null then use userid.
        $grade = $DB->get_record('assign_grades', array('assignment'=>$this->get_instance()->id, 'userid'=>$userid));

        if ($grade) {
            return $grade;
        }
        if ($create) {
            $grade = new stdClass();
            $grade->assignment   = $this->get_instance()->id;
            $grade->userid       = $userid;
            $grade->timecreated = time();
            $grade->timemodified = $grade->timecreated;
            $grade->locked = 0;
            $grade->grade = -1;
            $grade->grader = $USER->id;
            $grade->extensionduedate = 0;

            // The mailed flag can be one of 3 values: 0 is unsent, 1 is sent and 2 is do not send yet.
            // This is because students only want to be notified about certain types of update (grades and feedback).
            $grade->mailed = 2;
            $gid = $DB->insert_record('assign_grades', $grade);
            $grade->id = $gid;
            return $grade;
        }
        return false;
    }

    /**
     * This will retrieve a grade object from the db.
     *
     * @param int $gradeid The id of the grade
     * @return stdClass The grade record
     */
    protected function get_grade($gradeid) {
        global $DB;

        $params = array('assignment'=>$this->get_instance()->id, 'id'=>$gradeid);
        return $DB->get_record('assign_grades', $params, '*', MUST_EXIST);
    }

    /**
     * Print the grading page for a single user submission.
     *
     * @param moodleform $mform
     * @param int $offset
     * @return string
     */
    protected function view_single_grade_page($mform, $offset=0) {
        global $DB, $CFG;

        $o = '';
        $instance = $this->get_instance();

        require_once($CFG->dirroot . '/mod/assign/gradeform.php');

        // Need submit permission to submit an assignment.
        require_capability('mod/assign:grade', $this->context);

        $header = new assign_header($instance,
                                    $this->get_context(),
                                    false,
                                    $this->get_course_module()->id,
                                    get_string('grading', 'assign'));
        $o .= $this->get_renderer()->render($header);

        $rownum = required_param('rownum', PARAM_INT) + $offset;
        $useridlist = optional_param('useridlist', '', PARAM_TEXT);
        if ($useridlist) {
            $useridlist = explode(',', $useridlist);
        } else {
            $useridlist = $this->get_grading_userid_list();
        }
        $last = false;
        $userid = $useridlist[$rownum];
        if ($rownum == count($useridlist) - 1) {
            $last = true;
        }
        if (!$userid) {
            throw new coding_exception('Row is out of bounds for the current grading table: ' . $rownum);
        }
        $user = $DB->get_record('user', array('id' => $userid));
        if ($user) {
            $viewfullnames = has_capability('moodle/site:viewfullnames', $this->get_course_context());
            $usersummary = new assign_user_summary($user,
                                                   $this->get_course()->id,
                                                   $viewfullnames,
                                                   $this->is_blind_marking(),
                                                   $this->get_uniqueid_for_user($user->id));
            $o .= $this->get_renderer()->render($usersummary);
        }
        $submission = $this->get_user_submission($userid, false);
        $submissiongroup = null;
        $submissiongroupmemberswhohavenotsubmitted = array();
        $teamsubmission = null;
        $notsubmitted = array();
        if ($instance->teamsubmission) {
            $teamsubmission = $this->get_group_submission($userid, 0, false);
            $submissiongroup = $this->get_submission_group($userid);
            $groupid = 0;
            if ($submissiongroup) {
                $groupid = $submissiongroup->id;
            }
            $notsubmitted = $this->get_submission_group_members_who_have_not_submitted($groupid, false);

        }

        // Get the current grade.
        $grade = $this->get_user_grade($userid, false);
        if ($this->can_view_submission($userid)) {
            $gradelocked = ($grade && $grade->locked) || $this->grading_disabled($userid);
            $extensionduedate = null;
            if ($grade) {
                $extensionduedate = $grade->extensionduedate;
            }
            $showedit = $this->submissions_open($userid) && ($this->is_any_submission_plugin_enabled());

            if ($teamsubmission) {
                $showsubmit = $showedit &&
                              $teamsubmission &&
                              ($teamsubmission->status == ASSIGN_SUBMISSION_STATUS_DRAFT);
            } else {
                $showsubmit = $showedit &&
                              $submission &&
                              ($submission->status == ASSIGN_SUBMISSION_STATUS_DRAFT);
            }
            if (!$this->get_instance()->submissiondrafts) {
                $showsubmit = false;
            }
            $viewfullnames = has_capability('moodle/site:viewfullnames', $this->get_course_context());

            $submissionstatus = new assign_submission_status($instance->allowsubmissionsfromdate,
                                                             $instance->alwaysshowdescription,
                                                             $submission,
                                                             $instance->teamsubmission,
                                                             $teamsubmission,
                                                             $submissiongroup,
                                                             $notsubmitted,
                                                             $this->is_any_submission_plugin_enabled(),
                                                             $gradelocked,
                                                             $this->is_graded($userid),
                                                             $instance->duedate,
                                                             $instance->cutoffdate,
                                                             $this->get_submission_plugins(),
                                                             $this->get_return_action(),
                                                             $this->get_return_params(),
                                                             $this->get_course_module()->id,
                                                             $this->get_course()->id,
                                                             assign_submission_status::GRADER_VIEW,
                                                             $showedit,
                                                             $showsubmit,
                                                             $viewfullnames,
                                                             $extensionduedate,
                                                             $this->get_context(),
                                                             $this->is_blind_marking(),
                                                             '');
            $o .= $this->get_renderer()->render($submissionstatus);
        }
        if ($grade) {
            $data = new stdClass();
            if ($grade->grade !== null && $grade->grade >= 0) {
                $data->grade = format_float($grade->grade, 2);
            }
        } else {
            $data = new stdClass();
            $data->grade = '';
        }

        // Now show the grading form.
        if (!$mform) {
            $pagination = array( 'rownum'=>$rownum, 'useridlist'=>$useridlist, 'last'=>$last);
            $formparams = array($this, $data, $pagination);
            $mform = new mod_assign_grade_form(null,
                                               $formparams,
                                               'post',
                                               '',
                                               array('class'=>'gradeform'));
        }
        $o .= $this->get_renderer()->render(new assign_form('gradingform', $mform));

        $msg = get_string('viewgradingformforstudent',
                          'assign',
                          array('id'=>$user->id, 'fullname'=>fullname($user)));
        $this->add_to_log('view grading form', $msg);

        $o .= $this->view_footer();
        return $o;
    }

    /**
     * Show a confirmation page to make sure they want to release student identities.
     *
     * @return string
     */
    protected function view_reveal_identities_confirm() {
        global $CFG, $USER;

        require_capability('mod/assign:revealidentities', $this->get_context());

        $o = '';
        $header = new assign_header($this->get_instance(),
                                    $this->get_context(),
                                    false,
                                    $this->get_course_module()->id);
        $o .= $this->get_renderer()->render($header);

        $urlparams = array('id'=>$this->get_course_module()->id,
                           'action'=>'revealidentitiesconfirm',
                           'sesskey'=>sesskey());
        $confirmurl = new moodle_url('/mod/assign/view.php', $urlparams);

        $urlparams = array('id'=>$this->get_course_module()->id,
                           'action'=>'grading');
        $cancelurl = new moodle_url('/mod/assign/view.php', $urlparams);

        $o .= $this->get_renderer()->confirm(get_string('revealidentitiesconfirm', 'assign'),
                                             $confirmurl,
                                             $cancelurl);
        $o .= $this->view_footer();
        $this->add_to_log('view', get_string('viewrevealidentitiesconfirm', 'assign'));
        return $o;
    }

    /**
     * View a link to go back to the previous page. Uses url parameters returnaction and returnparams.
     *
     * @return string
     */
    protected function view_return_links() {
        $returnaction = optional_param('returnaction', '', PARAM_ALPHA);
        $returnparams = optional_param('returnparams', '', PARAM_TEXT);

        $params = array();
        parse_str($returnparams, $params);
        $newparams = array('id' => $this->get_course_module()->id, 'action' => $returnaction);
        $params = array_merge($newparams, $params);

        $url = new moodle_url('/mod/assign/view.php', $params);
        return $this->get_renderer()->single_button($url, get_string('back'), 'get');
    }

    /**
     * View the grading table of all submissions for this assignment.
     *
     * @return string
     */
    protected function view_grading_table() {
        global $USER, $CFG;

        // Include grading options form.
        require_once($CFG->dirroot . '/mod/assign/gradingoptionsform.php');
        require_once($CFG->dirroot . '/mod/assign/quickgradingform.php');
        require_once($CFG->dirroot . '/mod/assign/gradingbatchoperationsform.php');
        $o = '';
        $cmid = $this->get_course_module()->id;

        $links = array();
        if (has_capability('gradereport/grader:view', $this->get_course_context()) &&
                has_capability('moodle/grade:viewall', $this->get_course_context())) {
            $gradebookurl = '/grade/report/grader/index.php?id=' . $this->get_course()->id;
            $links[$gradebookurl] = get_string('viewgradebook', 'assign');
        }
<<<<<<< HEAD
        if ($this->is_any_submission_plugin_enabled()) {
            $downloadurl = '/mod/assign/view.php?id=' . $cmid . '&action=downloadall';
=======
        if ($this->is_any_submission_plugin_enabled() && $this->count_submissions()) {
            $downloadurl = '/mod/assign/view.php?id=' . $this->get_course_module()->id . '&action=downloadall';
>>>>>>> 9b7a5f65
            $links[$downloadurl] = get_string('downloadall', 'assign');
        }
        if ($this->is_blind_marking() &&
                has_capability('mod/assign:revealidentities', $this->get_context())) {
            $revealidentitiesurl = '/mod/assign/view.php?id=' . $cmid . '&action=revealidentities';
            $links[$revealidentitiesurl] = get_string('revealidentities', 'assign');
        }
        foreach ($this->get_feedback_plugins() as $plugin) {
            if ($plugin->is_enabled() && $plugin->is_visible()) {
                foreach ($plugin->get_grading_actions() as $action => $description) {
                    $url = '/mod/assign/view.php' .
                           '?id=' .  $cmid .
                           '&plugin=' . $plugin->get_type() .
                           '&pluginsubtype=assignfeedback' .
                           '&action=viewpluginpage&pluginaction=' . $action;
                    $links[$url] = $description;
                }
            }
        }

        $gradingactions = new url_select($links);
        $gradingactions->set_label(get_string('choosegradingaction', 'assign'));

        $gradingmanager = get_grading_manager($this->get_context(), 'mod_assign', 'submissions');

        $perpage = get_user_preferences('assign_perpage', 10);
        $filter = get_user_preferences('assign_filter', '');
        $controller = $gradingmanager->get_active_controller();
        $showquickgrading = empty($controller);
        if (optional_param('action', '', PARAM_ALPHA) == 'saveoptions') {
            $quickgrading = optional_param('quickgrading', false, PARAM_BOOL);
            set_user_preference('assign_quickgrading', $quickgrading);
        }
        $quickgrading = get_user_preferences('assign_quickgrading', false);

        // Print options for changing the filter and changing the number of results per page.
        $gradingoptionsformparams = array('cm'=>$cmid,
                                          'contextid'=>$this->context->id,
                                          'userid'=>$USER->id,
                                          'submissionsenabled'=>$this->is_any_submission_plugin_enabled(),
                                          'showquickgrading'=>$showquickgrading,
                                          'quickgrading'=>$quickgrading);

        $classoptions = array('class'=>'gradingoptionsform');
        $gradingoptionsform = new mod_assign_grading_options_form(null,
                                                                  $gradingoptionsformparams,
                                                                  'post',
                                                                  '',
                                                                  $classoptions);

        $batchformparams = array('cm'=>$cmid,
                                 'submissiondrafts'=>$this->get_instance()->submissiondrafts,
                                 'duedate'=>$this->get_instance()->duedate,
                                 'feedbackplugins'=>$this->get_feedback_plugins());
        $classoptions = array('class'=>'gradingbatchoperationsform');

        $gradingbatchoperationsform = new mod_assign_grading_batch_operations_form(null,
                                                                                   $batchformparams,
                                                                                   'post',
                                                                                   '',
                                                                                   $classoptions);

        $gradingoptionsdata = new stdClass();
        $gradingoptionsdata->perpage = $perpage;
        $gradingoptionsdata->filter = $filter;
        $gradingoptionsform->set_data($gradingoptionsdata);

        $actionformtext = $this->get_renderer()->render($gradingactions);
        $header = new assign_header($this->get_instance(),
                                    $this->get_context(),
                                    false,
                                    $this->get_course_module()->id,
                                    get_string('grading', 'assign'),
                                    $actionformtext);
        $o .= $this->get_renderer()->render($header);

        $currenturl = $CFG->wwwroot .
                      '/mod/assign/view.php?id=' .
                      $this->get_course_module()->id .
                      '&action=grading';

        $o .= groups_print_activity_menu($this->get_course_module(), $currenturl, true);

        // Plagiarism update status apearring in the grading book.
        if (!empty($CFG->enableplagiarism)) {
            require_once($CFG->libdir . '/plagiarismlib.php');
            $o .= plagiarism_update_status($this->get_course(), $this->get_course_module());
        }

        // Load and print the table of submissions.
        if ($showquickgrading && $quickgrading) {
            $gradingtable = new assign_grading_table($this, $perpage, $filter, 0, true);
            $table = $this->get_renderer()->render($gradingtable);
            $quickformparams = array('cm'=>$this->get_course_module()->id, 'gradingtable'=>$table);
            $quickgradingform = new mod_assign_quick_grading_form(null, $quickformparams);

            $o .= $this->get_renderer()->render(new assign_form('quickgradingform', $quickgradingform));
        } else {
            $gradingtable = new assign_grading_table($this, $perpage, $filter, 0, false);
            $o .= $this->get_renderer()->render($gradingtable);
        }

        $currentgroup = groups_get_activity_group($this->get_course_module(), true);
        $users = array_keys($this->list_participants($currentgroup, true));
        if (count($users) != 0) {
            // If no enrolled user in a course then don't display the batch operations feature.
            $assignform = new assign_form('gradingbatchoperationsform', $gradingbatchoperationsform);
            $o .= $this->get_renderer()->render($assignform);
        }
        $assignform = new assign_form('gradingoptionsform',
                                      $gradingoptionsform,
                                      'M.mod_assign.init_grading_options');
        $o .= $this->get_renderer()->render($assignform);
        return $o;
    }

    /**
     * View entire grading page.
     *
     * @return string
     */
    protected function view_grading_page() {
        global $CFG;

        $o = '';
        // Need submit permission to submit an assignment.
        require_capability('mod/assign:grade', $this->context);
        require_once($CFG->dirroot . '/mod/assign/gradeform.php');

        // Only load this if it is.

        $o .= $this->view_grading_table();

        $o .= $this->view_footer();

        $logmessage = get_string('viewsubmissiongradingtable', 'assign');
        $this->add_to_log('view submission grading table', $logmessage);
        return $o;
    }

    /**
     * Capture the output of the plagiarism plugins disclosures and return it as a string.
     *
     * @return void
     */
    protected function plagiarism_print_disclosure() {
        global $CFG;
        $o = '';

        if (!empty($CFG->enableplagiarism)) {
            require_once($CFG->libdir . '/plagiarismlib.php');

            $o .= plagiarism_print_disclosure($this->get_course_module()->id);
        }

        return $o;
    }

    /**
     * Message for students when assignment submissions have been closed.
     *
     * @return string
     */
    protected function view_student_error_message() {
        global $CFG;

        $o = '';
        // Need submit permission to submit an assignment.
        require_capability('mod/assign:submit', $this->context);

        $header = new assign_header($this->get_instance(),
                                    $this->get_context(),
                                    $this->show_intro(),
                                    $this->get_course_module()->id,
                                    get_string('editsubmission', 'assign'));
        $o .= $this->get_renderer()->render($header);

        $o .= $this->get_renderer()->notification(get_string('submissionsclosed', 'assign'));

        $o .= $this->view_footer();

        return $o;

    }

    /**
     * View edit submissions page.
     *
     * @param moodleform $mform
     * @param array $notices A list of notices to display at the top of the
     *                       edit submission form (e.g. from plugins).
     * @return void
     */
    protected function view_edit_submission_page($mform, $notices) {
        global $CFG;

        $o = '';
        require_once($CFG->dirroot . '/mod/assign/submission_form.php');
        // Need submit permission to submit an assignment.
        require_capability('mod/assign:submit', $this->context);

        if (!$this->submissions_open()) {
            return $this->view_student_error_message();
        }
        $o .= $this->get_renderer()->render(new assign_header($this->get_instance(),
                                                      $this->get_context(),
                                                      $this->show_intro(),
                                                      $this->get_course_module()->id,
                                                      get_string('editsubmission', 'assign')));
        $o .= $this->plagiarism_print_disclosure();
        $data = new stdClass();

        if (!$mform) {
            $mform = new mod_assign_submission_form(null, array($this, $data));
        }

        foreach ($notices as $notice) {
            $o .= $this->get_renderer()->notification($notice);
        }

        $o .= $this->get_renderer()->render(new assign_form('editsubmissionform', $mform));

        $o .= $this->view_footer();
        $this->add_to_log('view submit assignment form', get_string('viewownsubmissionform', 'assign'));

        return $o;
    }

    /**
     * See if this assignment has a grade yet.
     *
     * @param int $userid
     * @return bool
     */
    protected function is_graded($userid) {
        $grade = $this->get_user_grade($userid, false);
        if ($grade) {
            return ($grade->grade !== null && $grade->grade >= 0);
        }
        return false;
    }

    /**
     * Perform an access check to see if the current $USER can view this users submission.
     *
     * @param int $userid
     * @return bool
     */
    public function can_view_submission($userid) {
        global $USER;

        if (!is_enrolled($this->get_course_context(), $userid)) {
            return false;
        }
        if ($userid == $USER->id && has_capability('mod/assign:submit', $this->context)) {
            return true;
        }
        if (has_capability('mod/assign:grade', $this->context)) {
            return true;
        }
        return false;
    }

    /**
     * Allows the plugin to show a batch grading operation page.
     *
     * @return none
     */
    protected function view_plugin_grading_batch_operation($mform) {
        require_capability('mod/assign:grade', $this->context);
        $prefix = 'plugingradingbatchoperation_';

        if ($data = $mform->get_data()) {
            $tail = substr($data->operation, strlen($prefix));
            list($plugintype, $action) = explode('_', $tail, 2);

            $plugin = $this->get_feedback_plugin_by_type($plugintype);
            if ($plugin) {
                $users = $data->selectedusers;
                $userlist = explode(',', $users);
                echo $plugin->grading_batch_operation($action, $userlist);
                return;
            }
        }
        print_error('invalidformdata', '');
    }

    /**
     * Ask the user to confirm they want to perform this batch operation
     *
     * @param moodleform $mform Set to a grading batch operations form
     * @return string - the page to view after processing these actions
     */
    protected function process_grading_batch_operation(& $mform) {
        global $CFG;
        require_once($CFG->dirroot . '/mod/assign/gradingbatchoperationsform.php');
        require_sesskey();

        $batchformparams = array('cm'=>$this->get_course_module()->id,
                                 'submissiondrafts'=>$this->get_instance()->submissiondrafts,
                                 'duedate'=>$this->get_instance()->duedate,
                                 'feedbackplugins'=>$this->get_feedback_plugins());
        $formclasses = array('class'=>'gradingbatchoperationsform');
        $mform = new mod_assign_grading_batch_operations_form(null,
                                                              $batchformparams,
                                                              'post',
                                                              '',
                                                              $formclasses);

        if ($data = $mform->get_data()) {
            // Get the list of users.
            $users = $data->selectedusers;
            $userlist = explode(',', $users);

            $prefix = 'plugingradingbatchoperation_';

            if ($data->operation == 'grantextension') {
                // Reset the form so the grant extension page will create the extension form.
                $mform = null;
                return 'grantextension';
            } else if (strpos($data->operation, $prefix) === 0) {
                $tail = substr($data->operation, strlen($prefix));
                list($plugintype, $action) = explode('_', $tail, 2);

                $plugin = $this->get_feedback_plugin_by_type($plugintype);
                if ($plugin) {
                    return 'plugingradingbatchoperation';
                }
            }

            foreach ($userlist as $userid) {
                if ($data->operation == 'lock') {
                    $this->process_lock($userid);
                } else if ($data->operation == 'unlock') {
                    $this->process_unlock($userid);
                } else if ($data->operation == 'reverttodraft') {
                    $this->process_revert_to_draft($userid);
                }
            }
        }

        return 'grading';
    }

    /**
     * Ask the user to confirm they want to submit their work for grading.
     *
     * @param $mform moodleform - null unless form validation has failed
     * @return string
     */
    protected function check_submit_for_grading($mform) {
        global $USER, $CFG;

        require_once($CFG->dirroot . '/mod/assign/submissionconfirmform.php');

        // Check that all of the submission plugins are ready for this submission.
        $notifications = array();
        $submission = $this->get_user_submission($USER->id, false);
        $plugins = $this->get_submission_plugins();
        foreach ($plugins as $plugin) {
            if ($plugin->is_enabled() && $plugin->is_visible()) {
                $check = $plugin->precheck_submission($submission);
                if ($check !== true) {
                    $notifications[] = $check;
                }
            }
        }

        $data = new stdClass();
        $adminconfig = $this->get_admin_config();
        $requiresubmissionstatement = (!empty($adminconfig->requiresubmissionstatement) ||
                                       $this->get_instance()->requiresubmissionstatement) &&
                                       !empty($adminconfig->submissionstatement);

        $submissionstatement = '';
        if (!empty($adminconfig->submissionstatement)) {
            $submissionstatement = $adminconfig->submissionstatement;
        }

        if ($mform == null) {
            $mform = new mod_assign_confirm_submission_form(null, array($requiresubmissionstatement,
                                                                        $submissionstatement,
                                                                        $this->get_course_module()->id,
                                                                        $data));
        }
        $o = '';
        $o .= $this->get_renderer()->header();
        $submitforgradingpage = new assign_submit_for_grading_page($notifications,
                                                                   $this->get_course_module()->id,
                                                                   $mform);
        $o .= $this->get_renderer()->render($submitforgradingpage);
        $o .= $this->view_footer();

        $logmessage = get_string('viewownsubmissionform', 'assign');
        $this->add_to_log('view confirm submit assignment form', $logmessage);

        return $o;
    }

    /**
     * Print 2 tables of information with no action links -
     * the submission summary and the grading summary.
     *
     * @param stdClass $user the user to print the report for
     * @param bool $showlinks - Return plain text or links to the profile
     * @return string - the html summary
     */
    public function view_student_summary($user, $showlinks) {
        global $CFG, $DB, $PAGE;

        $instance = $this->get_instance();
        $grade = $this->get_user_grade($user->id, false);
        $submission = $this->get_user_submission($user->id, false);
        $o = '';

        $teamsubmission = null;
        $submissiongroup = null;
        $notsubmitted = array();
        if ($instance->teamsubmission) {
            $teamsubmission = $this->get_group_submission($user->id, 0, false);
            $submissiongroup = $this->get_submission_group($user->id);
            $groupid = 0;
            if ($submissiongroup) {
                $groupid = $submissiongroup->id;
            }
            $notsubmitted = $this->get_submission_group_members_who_have_not_submitted($groupid, false);
        }

        if ($this->can_view_submission($user->id)) {
            $showedit = has_capability('mod/assign:submit', $this->context) &&
                        $this->submissions_open($user->id) &&
                        ($this->is_any_submission_plugin_enabled()) &&
                        $showlinks;

            $gradelocked = ($grade && $grade->locked) || $this->grading_disabled($user->id);

            // Grading criteria preview.
            $gradingmanager = get_grading_manager($this->context, 'mod_assign', 'submissions');
            $gradingcontrollerpreview = '';
            if ($gradingmethod = $gradingmanager->get_active_method()) {
                $controller = $gradingmanager->get_controller($gradingmethod);
                if ($controller->is_form_defined()) {
                    $gradingcontrollerpreview = $controller->render_preview($PAGE);
                }
            }

            $showsubmit = ($submission || $teamsubmission) && $showlinks;
            if ($teamsubmission && ($teamsubmission->status == ASSIGN_SUBMISSION_STATUS_SUBMITTED)) {
                $showsubmit = false;
            }
            if ($submission && ($submission->status == ASSIGN_SUBMISSION_STATUS_SUBMITTED)) {
                $showsubmit = false;
            }
            if (!$this->get_instance()->submissiondrafts) {
                $showsubmit = false;
            }
            $extensionduedate = null;
            if ($grade) {
                $extensionduedate = $grade->extensionduedate;
            }
            $viewfullnames = has_capability('moodle/site:viewfullnames', $this->get_course_context());

            $submissionstatus = new assign_submission_status($instance->allowsubmissionsfromdate,
                                                              $instance->alwaysshowdescription,
                                                              $submission,
                                                              $instance->teamsubmission,
                                                              $teamsubmission,
                                                              $submissiongroup,
                                                              $notsubmitted,
                                                              $this->is_any_submission_plugin_enabled(),
                                                              $gradelocked,
                                                              $this->is_graded($user->id),
                                                              $instance->duedate,
                                                              $instance->cutoffdate,
                                                              $this->get_submission_plugins(),
                                                              $this->get_return_action(),
                                                              $this->get_return_params(),
                                                              $this->get_course_module()->id,
                                                              $this->get_course()->id,
                                                              assign_submission_status::STUDENT_VIEW,
                                                              $showedit,
                                                              $showsubmit,
                                                              $viewfullnames,
                                                              $extensionduedate,
                                                              $this->get_context(),
                                                              $this->is_blind_marking(),
                                                              $gradingcontrollerpreview);
            $o .= $this->get_renderer()->render($submissionstatus);

            require_once($CFG->libdir.'/gradelib.php');
            require_once($CFG->dirroot.'/grade/grading/lib.php');

            $gradinginfo = grade_get_grades($this->get_course()->id,
                                        'mod',
                                        'assign',
                                        $instance->id,
                                        $user->id);

            $gradingitem = $gradinginfo->items[0];
            $gradebookgrade = $gradingitem->grades[$user->id];

            // Check to see if all feedback plugins are empty.
            $emptyplugins = true;
            if ($grade) {
                foreach ($this->get_feedback_plugins() as $plugin) {
                    if ($plugin->is_visible() && $plugin->is_enabled()) {
                        if (!$plugin->is_empty($grade)) {
                            $emptyplugins = false;
                        }
                    }
                }
            }

            if (!($gradebookgrade->hidden) && ($gradebookgrade->grade !== null || !$emptyplugins)) {

                $gradefordisplay = '';
                $gradingmanager = get_grading_manager($this->get_context(), 'mod_assign', 'submissions');

                if ($controller = $gradingmanager->get_active_controller()) {
                    $controller->set_grade_range(make_grades_menu($this->get_instance()->grade));
                    $cangrade = has_capability('mod/assign:grade', $this->get_context());
                    $gradefordisplay = $controller->render_grade($PAGE,
                                                                 $grade->id,
                                                                 $gradingitem,
                                                                 $gradebookgrade->str_long_grade,
                                                                 $cangrade);
                } else {
                    $gradefordisplay = $this->display_grade($gradebookgrade->grade, false);
                }

                $gradeddate = $gradebookgrade->dategraded;
                $grader = $DB->get_record('user', array('id'=>$grade->grader));

                $feedbackstatus = new assign_feedback_status($gradefordisplay,
                                                      $gradeddate,
                                                      $grader,
                                                      $this->get_feedback_plugins(),
                                                      $grade,
                                                      $this->get_course_module()->id,
                                                      $this->get_return_action(),
                                                      $this->get_return_params());

                $o .= $this->get_renderer()->render($feedbackstatus);
            }

        }
        return $o;
    }

    /**
     * View submissions page (contains details of current submission).
     *
     * @return string
     */
    protected function view_submission_page() {
        global $CFG, $DB, $USER, $PAGE;

        $instance = $this->get_instance();

        $o = '';
        $o .= $this->get_renderer()->render(new assign_header($instance,
                                                      $this->get_context(),
                                                      $this->show_intro(),
                                                      $this->get_course_module()->id));

        if ($this->can_grade()) {
            $draft = ASSIGN_SUBMISSION_STATUS_DRAFT;
            $submitted = ASSIGN_SUBMISSION_STATUS_SUBMITTED;
            if ($instance->teamsubmission) {
                $summary = new assign_grading_summary($this->count_teams(),
                                                      $instance->submissiondrafts,
                                                      $this->count_submissions_with_status($draft),
                                                      $this->is_any_submission_plugin_enabled(),
                                                      $this->count_submissions_with_status($submitted),
                                                      $instance->cutoffdate,
                                                      $instance->duedate,
                                                      $this->get_course_module()->id,
                                                      $this->count_submissions_need_grading(),
                                                      $instance->teamsubmission);
                $o .= $this->get_renderer()->render($summary);
            } else {
                $summary = new assign_grading_summary($this->count_participants(0),
                                                      $instance->submissiondrafts,
                                                      $this->count_submissions_with_status($draft),
                                                      $this->is_any_submission_plugin_enabled(),
                                                      $this->count_submissions_with_status($submitted),
                                                      $instance->cutoffdate,
                                                      $instance->duedate,
                                                      $this->get_course_module()->id,
                                                      $this->count_submissions_need_grading(),
                                                      $instance->teamsubmission);
                $o .= $this->get_renderer()->render($summary);
            }
        }
        $grade = $this->get_user_grade($USER->id, false);
        $submission = $this->get_user_submission($USER->id, false);

        if ($this->can_view_submission($USER->id)) {
            $o .= $this->view_student_summary($USER, true);
        }

        $o .= $this->view_footer();
        $this->add_to_log('view', get_string('viewownsubmissionstatus', 'assign'));
        return $o;
    }

    /**
     * Convert the final raw grade(s) in the grading table for the gradebook.
     *
     * @param stdClass $grade
     * @return array
     */
    protected function convert_grade_for_gradebook(stdClass $grade) {
        $gradebookgrade = array();
        if ($grade->grade >= 0) {
            $gradebookgrade['rawgrade'] = $grade->grade;
        }
        $gradebookgrade['userid'] = $grade->userid;
        $gradebookgrade['usermodified'] = $grade->grader;
        $gradebookgrade['datesubmitted'] = null;
        $gradebookgrade['dategraded'] = $grade->timemodified;
        if (isset($grade->feedbackformat)) {
            $gradebookgrade['feedbackformat'] = $grade->feedbackformat;
        }
        if (isset($grade->feedbacktext)) {
            $gradebookgrade['feedback'] = $grade->feedbacktext;
        }

        return $gradebookgrade;
    }

    /**
     * Convert submission details for the gradebook.
     *
     * @param stdClass $submission
     * @return array
     */
    protected function convert_submission_for_gradebook(stdClass $submission) {
        $gradebookgrade = array();

        $gradebookgrade['userid'] = $submission->userid;
        $gradebookgrade['usermodified'] = $submission->userid;
        $gradebookgrade['datesubmitted'] = $submission->timemodified;

        return $gradebookgrade;
    }

    /**
     * Update grades in the gradebook.
     *
     * @param mixed $submission stdClass|null
     * @param mixed $grade stdClass|null
     * @return bool
     */
    protected function gradebook_item_update($submission=null, $grade=null) {

        // Do not push grade to gradebook if blind marking is active as
        // the gradebook would reveal the students.
        if ($this->is_blind_marking()) {
            return false;
        }
        if ($submission != null) {
            if ($submission->userid == 0) {
                // This is a group submission update.
                $team = groups_get_members($submission->groupid, 'u.id');

                foreach ($team as $member) {
                    $submission->groupid = 0;
                    $submission->userid = $member->id;
                    $this->gradebook_item_update($submission, null);
                }
                return;
            }

            $gradebookgrade = $this->convert_submission_for_gradebook($submission);

        } else {
            $gradebookgrade = $this->convert_grade_for_gradebook($grade);
        }
        // Grading is disabled, return.
        if ($this->grading_disabled($gradebookgrade['userid'])) {
            return false;
        }
        $assign = clone $this->get_instance();
        $assign->cmidnumber = $this->get_course_module()->id;

        return assign_grade_item_update($assign, $gradebookgrade);
    }

    /**
     * Update team submission.
     *
     * @param stdClass $submission
     * @param int $userid
     * @param bool $updatetime
     * @return bool
     */
    protected function update_team_submission(stdClass $submission, $userid, $updatetime) {
        global $DB;

        if ($updatetime) {
            $submission->timemodified = time();
        }

        // First update the submission for the current user.
        $mysubmission = $this->get_user_submission($userid, true);
        $mysubmission->status = $submission->status;

        $this->update_submission($mysubmission, 0, $updatetime, false);

        // Now check the team settings to see if this assignment qualifies as submitted or draft.
        $team = $this->get_submission_group_members($submission->groupid, true);

        $allsubmitted = true;
        $anysubmitted = false;
        foreach ($team as $member) {
            $membersubmission = $this->get_user_submission($member->id, false);

            if (!$membersubmission || $membersubmission->status != ASSIGN_SUBMISSION_STATUS_SUBMITTED) {
                $allsubmitted = false;
                if ($anysubmitted) {
                    break;
                }
            } else {
                $anysubmitted = true;
            }
        }
        if ($this->get_instance()->requireallteammemberssubmit) {
            if ($allsubmitted) {
                $submission->status = ASSIGN_SUBMISSION_STATUS_SUBMITTED;
            } else {
                $submission->status = ASSIGN_SUBMISSION_STATUS_DRAFT;
            }
            $result= $DB->update_record('assign_submission', $submission);
        } else {
            if ($anysubmitted) {
                $submission->status = ASSIGN_SUBMISSION_STATUS_SUBMITTED;
            } else {
                $submission->status = ASSIGN_SUBMISSION_STATUS_DRAFT;
            }
            $result= $DB->update_record('assign_submission', $submission);
        }

        $this->gradebook_item_update($submission);
        return $result;
    }


    /**
     * Update grades in the gradebook based on submission time.
     *
     * @param stdClass $submission
     * @param int $userid
     * @param bool $updatetime
     * @param bool $teamsubmission
     * @return bool
     */
    protected function update_submission(stdClass $submission, $userid, $updatetime, $teamsubmission) {
        global $DB;

        if ($teamsubmission) {
            return $this->update_team_submission($submission, $userid, $updatetime);
        }

        if ($updatetime) {
            $submission->timemodified = time();
        }
        $result= $DB->update_record('assign_submission', $submission);
        if ($result) {
            $this->gradebook_item_update($submission);
        }
        return $result;
    }

    /**
     * Is this assignment open for submissions?
     *
     * Check the due date,
     * prevent late submissions,
     * has this person already submitted,
     * is the assignment locked?
     *
     * @param int $userid - Optional userid so we can see if a different user can submit
     * @return bool
     */
    public function submissions_open($userid = 0) {
        global $USER;

        if (!$userid) {
            $userid = $USER->id;
        }

        $time = time();
        $dateopen = true;
        $finaldate = false;
        if ($this->get_instance()->cutoffdate) {
            $finaldate = $this->get_instance()->cutoffdate;
        }
        // User extensions.
        if ($finaldate) {
            $grade = $this->get_user_grade($userid, false);
            if ($grade && $grade->extensionduedate) {
                // Extension can be before cut off date.
                if ($grade->extensionduedate > $finaldate) {
                    $finaldate = $grade->extensionduedate;
                }
            }
        }

        if ($finaldate) {
            $dateopen = ($this->get_instance()->allowsubmissionsfromdate <= $time && $time <= $finaldate);
        } else {
            $dateopen = ($this->get_instance()->allowsubmissionsfromdate <= $time);
        }

        if (!$dateopen) {
            return false;
        }

        // Now check if this user has already submitted etc.
        if (!is_enrolled($this->get_course_context(), $userid)) {
            return false;
        }
        $submission = false;
        if ($this->get_instance()->teamsubmission) {
            $submission = $this->get_group_submission($userid, 0, false);
        } else {
            $submission = $this->get_user_submission($userid, false);
        }
        if ($submission) {

            if ($this->get_instance()->submissiondrafts && $submission->status == ASSIGN_SUBMISSION_STATUS_SUBMITTED) {
                // Drafts are tracked and the student has submitted the assignment.
                return false;
            }
        }
        if ($grade = $this->get_user_grade($userid, false)) {
            if ($grade->locked) {
                return false;
            }
        }

        if ($this->grading_disabled($userid)) {
            return false;
        }

        return true;
    }

    /**
     * Render the files in file area.
     *
     * @param string $component
     * @param string $area
     * @param int $submissionid
     * @return string
     */
    public function render_area_files($component, $area, $submissionid) {
        global $USER;

        $fs = get_file_storage();
        $browser = get_file_browser();
        $files = $fs->get_area_files($this->get_context()->id,
                                     $component,
                                     $area,
                                     $submissionid,
                                     'timemodified',
                                     false);
        return $this->get_renderer()->assign_files($this->context, $submissionid, $area, $component);

    }

    /**
     * Returns a list of teachers that should be grading given submission.
     *
     * @param int $userid The submission to grade
     * @return array
     */
    protected function get_graders($userid) {
        $potentialgraders = get_enrolled_users($this->context, 'mod/assign:grade');

        $graders = array();
        if (groups_get_activity_groupmode($this->get_course_module()) == SEPARATEGROUPS) {
            if ($groups = groups_get_all_groups($this->get_course()->id, $userid)) {
                foreach ($groups as $group) {
                    foreach ($potentialgraders as $grader) {
                        if ($grader->id == $userid) {
                            // Do not send self.
                            continue;
                        }
                        if (groups_is_member($group->id, $grader->id)) {
                            $graders[$grader->id] = $grader;
                        }
                    }
                }
            } else {
                // User not in group, try to find graders without group.
                foreach ($potentialgraders as $grader) {
                    if ($grader->id == $userid) {
                        // Do not send self.
                        continue;
                    }
                    if (!groups_has_membership($this->get_course_module(), $grader->id)) {
                        $graders[$grader->id] = $grader;
                    }
                }
            }
        } else {
            foreach ($potentialgraders as $grader) {
                if ($grader->id == $userid) {
                    // Do not send self.
                    continue;
                }
                // Must be enrolled.
                if (is_enrolled($this->get_course_context(), $grader->id)) {
                    $graders[$grader->id] = $grader;
                }
            }
        }
        return $graders;
    }

    /**
     * Format a notification for plain text.
     *
     * @param string $messagetype
     * @param stdClass $info
     * @param stdClass $course
     * @param stdClass $context
     * @param string $modulename
     * @param string $assignmentname
     */
    protected static function format_notification_message_text($messagetype,
                                                             $info,
                                                             $course,
                                                             $context,
                                                             $modulename,
                                                             $assignmentname) {
        $formatparams = array('context' => $context->get_course_context());
        $posttext  = format_string($course->shortname, true, $formatparams) .
                     ' -> ' .
                     $modulename .
                     ' -> ' .
                     format_string($assignmentname, true, $formatparams) . "\n";
        $posttext .= '---------------------------------------------------------------------' . "\n";
        $posttext .= get_string($messagetype . 'text', 'assign', $info)."\n";
        $posttext .= "\n---------------------------------------------------------------------\n";
        return $posttext;
    }

    /**
     * Format a notification for HTML.
     *
     * @param string $messagetype
     * @param stdClass $info
     * @param stdClass $course
     * @param stdClass $context
     * @param string $modulename
     * @param stdClass $coursemodule
     * @param string $assignmentname
     * @param stdClass $info
     */
    protected static function format_notification_message_html($messagetype,
                                                             $info,
                                                             $course,
                                                             $context,
                                                             $modulename,
                                                             $coursemodule,
                                                             $assignmentname) {
        global $CFG;
        $formatparams = array('context' => $context->get_course_context());
        $posthtml  = '<p><font face="sans-serif">' .
                     '<a href="' . $CFG->wwwroot . '/course/view.php?id=' . $course->id . '">' .
                     format_string($course->shortname, true, $formatparams) .
                     '</a> ->' .
                     '<a href="' . $CFG->wwwroot . '/mod/assign/index.php?id=' . $course->id . '">' .
                     $modulename .
                     '</a> ->' .
                     '<a href="' . $CFG->wwwroot . '/mod/assign/view.php?id=' . $coursemodule->id . '">' .
                     format_string($assignmentname, true, $formatparams) .
                     '</a></font></p>';
        $posthtml .= '<hr /><font face="sans-serif">';
        $posthtml .= '<p>' . get_string($messagetype . 'html', 'assign', $info) . '</p>';
        $posthtml .= '</font><hr />';
        return $posthtml;
    }

    /**
     * Message someone about something (static so it can be called from cron).
     *
     * @param stdClass $userfrom
     * @param stdClass $userto
     * @param string $messagetype
     * @param string $eventtype
     * @param int $updatetime
     * @param stdClass $coursemodule
     * @param stdClass $context
     * @param stdClass $course
     * @param string $modulename
     * @param string $assignmentname
     * @return void
     */
    public static function send_assignment_notification($userfrom,
                                                        $userto,
                                                        $messagetype,
                                                        $eventtype,
                                                        $updatetime,
                                                        $coursemodule,
                                                        $context,
                                                        $course,
                                                        $modulename,
                                                        $assignmentname,
                                                        $blindmarking,
                                                        $uniqueidforuser) {
        global $CFG;

        $info = new stdClass();
        if ($blindmarking) {
            $info->username = get_string('participant', 'assign') . ' ' . $uniqueidforuser;
        } else {
            $info->username = fullname($userfrom, true);
        }
        $info->assignment = format_string($assignmentname, true, array('context'=>$context));
        $info->url = $CFG->wwwroot.'/mod/assign/view.php?id='.$coursemodule->id;
        $info->timeupdated = userdate($updatetime, get_string('strftimerecentfull'));

        $postsubject = get_string($messagetype . 'small', 'assign', $info);
        $posttext = self::format_notification_message_text($messagetype,
                                                           $info,
                                                           $course,
                                                           $context,
                                                           $modulename,
                                                           $assignmentname);
        $posthtml = '';
        if ($userto->mailformat == 1) {
            $posthtml = self::format_notification_message_html($messagetype,
                                                               $info,
                                                               $course,
                                                               $context,
                                                               $modulename,
                                                               $coursemodule,
                                                               $assignmentname);
        }

        $eventdata = new stdClass();
        $eventdata->modulename       = 'assign';
        $eventdata->userfrom         = $userfrom;
        $eventdata->userto           = $userto;
        $eventdata->subject          = $postsubject;
        $eventdata->fullmessage      = $posttext;
        $eventdata->fullmessageformat = FORMAT_PLAIN;
        $eventdata->fullmessagehtml  = $posthtml;
        $eventdata->smallmessage     = $postsubject;

        $eventdata->name            = $eventtype;
        $eventdata->component       = 'mod_assign';
        $eventdata->notification    = 1;
        $eventdata->contexturl      = $info->url;
        $eventdata->contexturlname  = $info->assignment;

        message_send($eventdata);
    }

    /**
     * Message someone about something.
     *
     * @param stdClass $userfrom
     * @param stdClass $userto
     * @param string $messagetype
     * @param string $eventtype
     * @param int $updatetime
     * @return void
     */
    public function send_notification($userfrom,
                                      $userto,
                                      $messagetype,
                                      $eventtype,
                                      $updatetime) {
        self::send_assignment_notification($userfrom,
                                           $userto,
                                           $messagetype,
                                           $eventtype,
                                           $updatetime,
                                           $this->get_course_module(),
                                           $this->get_context(),
                                           $this->get_course(),
                                           $this->get_module_name(),
                                           $this->get_instance()->name,
                                           $this->is_blind_marking(),
                                           $this->get_uniqueid_for_user($userfrom->id));
    }

    /**
     * Notify student upon successful submission.
     *
     * @param stdClass $submission
     * @return void
     */
    protected function notify_student_submission_receipt(stdClass $submission) {
        global $DB, $USER;

        $adminconfig = $this->get_admin_config();
        if (empty($adminconfig->submissionreceipts)) {
            // No need to do anything.
            return;
        }
        if ($submission->userid) {
            $user = $DB->get_record('user', array('id'=>$submission->userid), '*', MUST_EXIST);
        } else {
            $user = $USER;
        }
        $this->send_notification($user,
                                 $user,
                                 'submissionreceipt',
                                 'assign_notification',
                                 $submission->timemodified);
    }

    /**
     * Send notifications to graders upon student submissions.
     *
     * @param stdClass $submission
     * @return void
     */
    protected function notify_graders(stdClass $submission) {
        global $DB, $USER;

        $instance = $this->get_instance();

        $late = $instance->duedate && ($instance->duedate < time());

        if (!$instance->sendnotifications && !($late && $instance->sendlatenotifications)) {
            // No need to do anything.
            return;
        }

        if ($submission->userid) {
            $user = $DB->get_record('user', array('id'=>$submission->userid), '*', MUST_EXIST);
        } else {
            $user = $USER;
        }
        if ($teachers = $this->get_graders($user->id)) {
            foreach ($teachers as $teacher) {
                $this->send_notification($user,
                                         $teacher,
                                         'gradersubmissionupdated',
                                         'assign_notification',
                                         $submission->timemodified);
            }
        }
    }

    /**
     * Assignment submission is processed before grading.
     *
     * @param $mform If validation failed when submitting this form - this is the moodleform.
     *               It can be null.
     * @return bool Return false if the validation fails. This affects which page is displayed next.
     */
    protected function process_submit_for_grading($mform) {
        global $USER, $CFG;

        // Need submit permission to submit an assignment.
        require_capability('mod/assign:submit', $this->context);
        require_once($CFG->dirroot . '/mod/assign/submissionconfirmform.php');
        require_sesskey();

        $instance = $this->get_instance();
        $data = new stdClass();
        $adminconfig = $this->get_admin_config();
        $requiresubmissionstatement = (!empty($adminconfig->requiresubmissionstatement) ||
                                       $instance->requiresubmissionstatement) &&
                                       !empty($adminconfig->submissionstatement);

        $submissionstatement = '';
        if (!empty($adminconfig->submissionstatement)) {
            $submissionstatement = $adminconfig->submissionstatement;
        }

        if ($mform == null) {
            $mform = new mod_assign_confirm_submission_form(null, array($requiresubmissionstatement,
                                                                    $submissionstatement,
                                                                    $this->get_course_module()->id,
                                                                    $data));
        }

        $data = $mform->get_data();
        if (!$mform->is_cancelled()) {
            if ($mform->get_data() == false) {
                return false;
            }
            if ($instance->teamsubmission) {
                $submission = $this->get_group_submission($USER->id, 0, true);
            } else {
                $submission = $this->get_user_submission($USER->id, true);
            }

            if ($submission->status != ASSIGN_SUBMISSION_STATUS_SUBMITTED) {
                // Give each submission plugin a chance to process the submission.
                $plugins = $this->get_submission_plugins();
                foreach ($plugins as $plugin) {
                    $plugin->submit_for_grading();
                }

                $submission->status = ASSIGN_SUBMISSION_STATUS_SUBMITTED;
                $this->update_submission($submission, $USER->id, true, $instance->teamsubmission);
                $completion = new completion_info($this->get_course());
                if ($completion->is_enabled($this->get_course_module()) && $instance->completionsubmit) {
                    $completion->update_state($this->get_course_module(), COMPLETION_COMPLETE, $USER->id);
                }

                if (isset($data->submissionstatement)) {
                    $logmessage = get_string('submissionstatementacceptedlog',
                                             'mod_assign',
                                             fullname($USER));
                    $this->add_to_log('submission statement accepted', $logmessage);
                }
                $this->add_to_log('submit for grading', $this->format_submission_for_log($submission));
                $this->notify_graders($submission);
                $this->notify_student_submission_receipt($submission);

                // Trigger assessable_submitted event on submission.
                $eventdata = new stdClass();
                $eventdata->modulename   = 'assign';
                $eventdata->cmid         = $this->get_course_module()->id;
                $eventdata->itemid       = $submission->id;
                $eventdata->courseid     = $this->get_course()->id;
                $eventdata->userid       = $USER->id;
                $eventdata->params       = array( 'submission_editable' => false);
                events_trigger('assessable_submitted', $eventdata);
            }
        }
        return true;
    }

    /**
     * Save the extension date for a single user.
     *
     * @param int $userid The user id
     * @param mixed $extensionduedate Either an integer date or null
     * @return boolean
     */
    protected function save_user_extension($userid, $extensionduedate) {
        global $DB;

        $grade = $this->get_user_grade($userid, true);
        $grade->extensionduedate = $extensionduedate;
        $grade->timemodified = time();

        $result = $DB->update_record('assign_grades', $grade);

        if ($result) {
            $this->add_to_log('grant extension', $this->format_grade_for_log($grade));
        }
        return $result;
    }

    /**
     * Save extension date.
     *
     * @param moodleform $mform The submitted form
     * @return boolean
     */
    protected function process_save_extension(& $mform) {
        global $DB, $CFG;

        // Include extension form.
        require_once($CFG->dirroot . '/mod/assign/extensionform.php');

        // Need submit permission to submit an assignment.
        require_capability('mod/assign:grantextension', $this->context);

        $batchusers = optional_param('selectedusers', '', PARAM_TEXT);
        $userid = 0;
        if (!$batchusers) {
            $userid = required_param('userid', PARAM_INT);
            $user = $DB->get_record('user', array('id'=>$userid), '*', MUST_EXIST);
        }
        $mform = new mod_assign_extension_form(null, array($this->get_course_module()->id,
                                                           $userid,
                                                           $batchusers,
                                                           $this->get_instance(),
                                                           null));

        if ($mform->is_cancelled()) {
            return true;
        }

        if ($formdata = $mform->get_data()) {
            if ($batchusers) {
                $users = explode(',', $batchusers);
                $result = true;
                foreach ($users as $userid) {
                    $result = $this->save_user_extension($userid, $formdata->extensionduedate) && $result;
                }
                return $result;
            } else {
                return $this->save_user_extension($userid, $formdata->extensionduedate);
            }
        }
        return false;
    }


    /**
     * Save quick grades.
     *
     * @return string The result of the save operation
     */
    protected function process_save_quick_grades() {
        global $USER, $DB, $CFG;

        // Need grade permission.
        require_capability('mod/assign:grade', $this->context);

        // Make sure advanced grading is disabled.
        $gradingmanager = get_grading_manager($this->get_context(), 'mod_assign', 'submissions');
        $controller = $gradingmanager->get_active_controller();
        if (!empty($controller)) {
            return get_string('errorquickgradingvsadvancedgrading', 'assign');
        }

        $users = array();
        // First check all the last modified values.
        $currentgroup = groups_get_activity_group($this->get_course_module(), true);
        $participants = $this->list_participants($currentgroup, true);

        // Gets a list of possible users and look for values based upon that.
        foreach ($participants as $userid => $unused) {
            $modified = optional_param('grademodified_' . $userid, -1, PARAM_INT);
            // Gather the userid, updated grade and last modified value.
            $record = new stdClass();
            $record->userid = $userid;
            if ($modified >= 0) {
                $record->grade = unformat_float(optional_param('quickgrade_' . $record->userid, -1, PARAM_TEXT));
            }
            $record->lastmodified = $modified;
            $record->gradinginfo = grade_get_grades($this->get_course()->id,
                                                    'mod',
                                                    'assign',
                                                    $this->get_instance()->id,
                                                    array($userid));
            $users[$userid] = $record;
        }

        list($userids, $params) = $DB->get_in_or_equal(array_keys($users), SQL_PARAMS_NAMED);
        $params['assignment'] = $this->get_instance()->id;

        // Check them all for currency.
        $sql = 'SELECT u.id as userid, g.grade as grade, g.timemodified as lastmodified
                  FROM {user} u
             LEFT JOIN {assign_grades} g ON u.id = g.userid AND g.assignment = :assignment
                 WHERE u.id ' . $userids;
        $currentgrades = $DB->get_recordset_sql($sql, $params);

        $modifiedusers = array();
        foreach ($currentgrades as $current) {
            $modified = $users[(int)$current->userid];
            $grade = $this->get_user_grade($modified->userid, false);

            // Check to see if the outcomes were modified.
            if ($CFG->enableoutcomes) {
                foreach ($modified->gradinginfo->outcomes as $outcomeid => $outcome) {
                    $oldoutcome = $outcome->grades[$modified->userid]->grade;
                    $paramname = 'outcome_' . $outcomeid . '_' . $modified->userid;
                    $newoutcome = optional_param($paramname, -1, PARAM_FLOAT);
                    if ($oldoutcome != $newoutcome) {
                        // Can't check modified time for outcomes because it is not reported.
                        $modifiedusers[$modified->userid] = $modified;
                        continue;
                    }
                }
            }

            // Let plugins participate.
            foreach ($this->feedbackplugins as $plugin) {
                if ($plugin->is_visible() && $plugin->is_enabled() && $plugin->supports_quickgrading()) {
                    if ($plugin->is_quickgrading_modified($modified->userid, $grade)) {
                        if ((int)$current->lastmodified > (int)$modified->lastmodified) {
                            return get_string('errorrecordmodified', 'assign');
                        } else {
                            $modifiedusers[$modified->userid] = $modified;
                            continue;
                        }
                    }
                }
            }

            if (($current->grade < 0 || $current->grade === null) &&
                ($modified->grade < 0 || $modified->grade === null)) {
                // Different ways to indicate no grade.
                continue;
            }
            // Treat 0 and null as different values.
            if ($current->grade !== null) {
                $current->grade = floatval($current->grade);
            }
            if ($current->grade !== $modified->grade) {
                // Grade changed.
                if ($this->grading_disabled($modified->userid)) {
                    continue;
                }
                if ((int)$current->lastmodified > (int)$modified->lastmodified) {
                    // Error - record has been modified since viewing the page.
                    return get_string('errorrecordmodified', 'assign');
                } else {
                    $modifiedusers[$modified->userid] = $modified;
                }
            }

        }
        $currentgrades->close();

        $adminconfig = $this->get_admin_config();
        $gradebookplugin = $adminconfig->feedback_plugin_for_gradebook;

        // Ok - ready to process the updates.
        foreach ($modifiedusers as $userid => $modified) {
            $grade = $this->get_user_grade($userid, true);
            $grade->grade= grade_floatval(unformat_float($modified->grade));
            $grade->grader= $USER->id;

            // Save plugins data.
            foreach ($this->feedbackplugins as $plugin) {
                if ($plugin->is_visible() && $plugin->is_enabled() && $plugin->supports_quickgrading()) {
                    $plugin->save_quickgrading_changes($userid, $grade);
                    if (('assignfeedback_' . $plugin->get_type()) == $gradebookplugin) {
                        // This is the feedback plugin chose to push comments to the gradebook.
                        $grade->feedbacktext = $plugin->text_for_gradebook($grade);
                        $grade->feedbackformat = $plugin->format_for_gradebook($grade);
                    }
                }
            }

            $this->update_grade($grade);
            $this->notify_grade_modified($grade);

            // Save outcomes.
            if ($CFG->enableoutcomes) {
                $data = array();
                foreach ($modified->gradinginfo->outcomes as $outcomeid => $outcome) {
                    $oldoutcome = $outcome->grades[$modified->userid]->grade;
                    $paramname = 'outcome_' . $outcomeid . '_' . $modified->userid;
                    $newoutcome = optional_param($paramname, -1, PARAM_INT);
                    if ($oldoutcome != $newoutcome) {
                        $data[$outcomeid] = $newoutcome;
                    }
                }
                if (count($data) > 0) {
                    grade_update_outcomes('mod/assign',
                                          $this->course->id,
                                          'mod',
                                          'assign',
                                          $this->get_instance()->id,
                                          $userid,
                                          $data);
                }
            }

            $this->add_to_log('grade submission', $this->format_grade_for_log($grade));
        }

        return get_string('quickgradingchangessaved', 'assign');
    }

    /**
     * Reveal student identities to markers (and the gradebook).
     *
     * @return void
     */
    protected function process_reveal_identities() {
        global $DB, $CFG;

        require_capability('mod/assign:revealidentities', $this->context);
        if (!confirm_sesskey()) {
            return false;
        }

        // Update the assignment record.
        $update = new stdClass();
        $update->id = $this->get_instance()->id;
        $update->revealidentities = 1;
        $DB->update_record('assign', $update);

        // Refresh the instance data.
        $this->instance = null;

        // Release the grades to the gradebook.
        // First create the column in the gradebook.
        $this->update_gradebook(false, $this->get_course_module()->id);

        // Now release all grades.

        $adminconfig = $this->get_admin_config();
        $gradebookplugin = $adminconfig->feedback_plugin_for_gradebook;
        $grades = $DB->get_records('assign_grades', array('assignment'=>$this->get_instance()->id));

        $plugin = $this->get_feedback_plugin_by_type($gradebookplugin);

        foreach ($grades as $grade) {
            // Fetch any comments for this student.
            if ($plugin && $plugin->is_enabled() && $plugin->is_visible()) {
                $grade->feedbacktext = $plugin->text_for_gradebook($grade);
                $grade->feedbackformat = $plugin->format_for_gradebook($grade);
            }
            $this->gradebook_item_update(null, $grade);
        }

        $this->add_to_log('reveal identities', get_string('revealidentities', 'assign'));
    }


    /**
     * Save grading options.
     *
     * @return void
     */
    protected function process_save_grading_options() {
        global $USER, $CFG;

        // Include grading options form.
        require_once($CFG->dirroot . '/mod/assign/gradingoptionsform.php');

        // Need submit permission to submit an assignment.
        require_capability('mod/assign:grade', $this->context);

        $gradingoptionsparams = array('cm'=>$this->get_course_module()->id,
                                      'contextid'=>$this->context->id,
                                      'userid'=>$USER->id,
                                      'submissionsenabled'=>$this->is_any_submission_plugin_enabled(),
                                      'showquickgrading'=>false);

        $mform = new mod_assign_grading_options_form(null, $gradingoptionsparams);
        if ($formdata = $mform->get_data()) {
            set_user_preference('assign_perpage', $formdata->perpage);
            if (isset($formdata->filter)) {
                set_user_preference('assign_filter', $formdata->filter);
            }
        }
    }

    /**
     * Take a grade object and print a short summary for the log file.
     * The size limit for the log file is 255 characters, so be careful not
     * to include too much information.
     *
     * @param stdClass $grade
     * @return string
     */
    public function format_grade_for_log(stdClass $grade) {
        global $DB;

        $user = $DB->get_record('user', array('id' => $grade->userid), '*', MUST_EXIST);

        $info = get_string('gradestudent', 'assign', array('id'=>$user->id, 'fullname'=>fullname($user)));
        if ($grade->grade != '') {
            $info .= get_string('grade') . ': ' . $this->display_grade($grade->grade, false) . '. ';
        } else {
            $info .= get_string('nograde', 'assign');
        }
        if ($grade->locked) {
            $info .= get_string('submissionslocked', 'assign') . '. ';
        }
        if (!empty($grade->extensionduedate)) {
            $info .= get_string('userextensiondate', 'assign', userdate($grade->extensionduedate));
        }
        return $info;
    }

    /**
     * Take a submission object and print a short summary for the log file.
     * The size limit for the log file is 255 characters, so be careful not
     * to include too much information.
     *
     * @param stdClass $submission
     * @return string
     */
    protected function format_submission_for_log(stdClass $submission) {
        $info = '';
        $info .= get_string('submissionstatus', 'assign') .
                 ': ' .
                 get_string('submissionstatus_' . $submission->status, 'assign') .
                 '. <br>';

        foreach ($this->submissionplugins as $plugin) {
            if ($plugin->is_enabled() && $plugin->is_visible()) {
                $info .= '<br>' . $plugin->format_for_log($submission);
            }
        }

        return $info;
    }

    /**
     * Save assignment submission.
     *
     * @param  moodleform $mform
     * @param  array $notices Any error messages that should be shown
     *                        to the user at the top of the edit submission form.
     * @return bool
     */
    protected function process_save_submission(&$mform, &$notices) {
        global $USER, $CFG;

        // Include submission form.
        require_once($CFG->dirroot . '/mod/assign/submission_form.php');

        // Need submit permission to submit an assignment.
        require_capability('mod/assign:submit', $this->context);
        require_sesskey();
        $instance = $this->get_instance();

        $data = new stdClass();
        $mform = new mod_assign_submission_form(null, array($this, $data));
        if ($mform->is_cancelled()) {
            return true;
        }
        if ($data = $mform->get_data()) {
            if ($instance->teamsubmission) {
                $submission = $this->get_group_submission($USER->id, 0, true);
            } else {
                $submission = $this->get_user_submission($USER->id, true);
            }
            if ($instance->submissiondrafts) {
                $submission->status = ASSIGN_SUBMISSION_STATUS_DRAFT;
            } else {
                $submission->status = ASSIGN_SUBMISSION_STATUS_SUBMITTED;
            }

            $grade = $this->get_user_grade($USER->id, false);

            // Get the grade to check if it is locked.
            if ($grade && $grade->locked) {
                print_error('submissionslocked', 'assign');
                return true;
            }

            $allempty = true;
            $pluginerror = false;
            foreach ($this->submissionplugins as $plugin) {
                if ($plugin->is_enabled()) {
                    if (!$plugin->save($submission, $data)) {
                        $notices[] = $plugin->get_error();
                        $pluginerror = true;
                    }
                    if (!$allempty || !$plugin->is_empty($submission)) {
                        $allempty = false;
                    }
                }
            }
            if ($pluginerror || $allempty) {
                if ($allempty) {
                    $notices[] = get_string('submissionempty', 'mod_assign');
                }
                return false;
            }

            $this->update_submission($submission, $USER->id, true, $instance->teamsubmission);

            // Logging.
            if (isset($data->submissionstatement)) {
                $logmessage = get_string('submissionstatementacceptedlog',
                                         'mod_assign',
                                         fullname($USER));
                $this->add_to_log('submission statement accepted', $logmessage);
            }
            $this->add_to_log('submit', $this->format_submission_for_log($submission));

            $complete = COMPLETION_INCOMPLETE;
            if ($submission->status == ASSIGN_SUBMISSION_STATUS_SUBMITTED) {
                $complete = COMPLETION_COMPLETE;
            }
            $completion = new completion_info($this->get_course());
            if ($completion->is_enabled($this->get_course_module()) && $instance->completionsubmit) {
                $completion->update_state($this->get_course_module(), $complete, $USER->id);
            }

            if (!$instance->submissiondrafts) {
                $this->notify_student_submission_receipt($submission);
                $this->notify_graders($submission);
                // Trigger assessable_submitted event on submission.
                $eventdata = new stdClass();
                $eventdata->modulename   = 'assign';
                $eventdata->cmid         = $this->get_course_module()->id;
                $eventdata->itemid       = $submission->id;
                $eventdata->courseid     = $this->get_course()->id;
                $eventdata->userid       = $USER->id;
                $eventdata->params       = array(
                    'submission_editable' => true,
                );
                events_trigger('assessable_submitted', $eventdata);
            }
            return true;
        }
        return false;
    }


    /**
     * Determine if this users grade is locked or overridden.
     *
     * @param int $userid - The student userid
     * @return bool $gradingdisabled
     */
    public function grading_disabled($userid) {
        global $CFG;

        $gradinginfo = grade_get_grades($this->get_course()->id,
                                        'mod',
                                        'assign',
                                        $this->get_instance()->id,
                                        array($userid));
        if (!$gradinginfo) {
            return false;
        }

        if (!isset($gradinginfo->items[0]->grades[$userid])) {
            return false;
        }
        $gradingdisabled = $gradinginfo->items[0]->grades[$userid]->locked ||
                           $gradinginfo->items[0]->grades[$userid]->overridden;
        return $gradingdisabled;
    }


    /**
     * Get an instance of a grading form if advanced grading is enabled.
     * This is specific to the assignment, marker and student.
     *
     * @param int $userid - The student userid
     * @param bool $gradingdisabled
     * @return mixed gradingform_instance|null $gradinginstance
     */
    protected function get_grading_instance($userid, $gradingdisabled) {
        global $CFG, $USER;

        $grade = $this->get_user_grade($userid, false);
        $grademenu = make_grades_menu($this->get_instance()->grade);

        $advancedgradingwarning = false;
        $gradingmanager = get_grading_manager($this->context, 'mod_assign', 'submissions');
        $gradinginstance = null;
        if ($gradingmethod = $gradingmanager->get_active_method()) {
            $controller = $gradingmanager->get_controller($gradingmethod);
            if ($controller->is_form_available()) {
                $itemid = null;
                if ($grade) {
                    $itemid = $grade->id;
                }
                if ($gradingdisabled && $itemid) {
                    $gradinginstance = $controller->get_current_instance($USER->id, $itemid);
                } else if (!$gradingdisabled) {
                    $instanceid = optional_param('advancedgradinginstanceid', 0, PARAM_INT);
                    $gradinginstance = $controller->get_or_create_instance($instanceid,
                                                                           $USER->id,
                                                                           $itemid);
                }
            } else {
                $advancedgradingwarning = $controller->form_unavailable_notification();
            }
        }
        if ($gradinginstance) {
            $gradinginstance->get_controller()->set_grade_range($grademenu);
        }
        return $gradinginstance;
    }

    /**
     * Add elements to grade form.
     *
     * @param MoodleQuickForm $mform
     * @param stdClass $data
     * @param array $params
     * @return void
     */
    public function add_grade_form_elements(MoodleQuickForm $mform, stdClass $data, $params) {
        global $USER, $CFG;
        $settings = $this->get_instance();

        $rownum = $params['rownum'];
        $last = $params['last'];
        $useridlist = $params['useridlist'];
        $userid = $useridlist[$rownum];
        $grade = $this->get_user_grade($userid, false);

        // Add advanced grading.
        $gradingdisabled = $this->grading_disabled($userid);
        $gradinginstance = $this->get_grading_instance($userid, $gradingdisabled);

        if ($gradinginstance) {
            $gradingelement = $mform->addElement('grading',
                                                 'advancedgrading',
                                                 get_string('grade').':',
                                                 array('gradinginstance' => $gradinginstance));
            if ($gradingdisabled) {
                $gradingelement->freeze();
            } else {
                $mform->addElement('hidden', 'advancedgradinginstanceid', $gradinginstance->get_id());
            }
        } else {
            // Use simple direct grading.
            if ($this->get_instance()->grade > 0) {
                $name = get_string('gradeoutof', 'assign', $this->get_instance()->grade);
                $gradingelement = $mform->addElement('text', 'grade', $name);
                $mform->addHelpButton('grade', 'gradeoutofhelp', 'assign');
                $mform->setType('grade', PARAM_TEXT);
                if ($gradingdisabled) {
                    $gradingelement->freeze();
                }
            } else {
                $grademenu = make_grades_menu($this->get_instance()->grade);
                if (count($grademenu) > 0) {
                    $gradingelement = $mform->addElement('select', 'grade', get_string('grade') . ':', $grademenu);

                    // The grade is already formatted with format_float so it needs to be converted back to an integer.
                    if (!empty($data->grade)) {
                        $data->grade = (int)unformat_float($data->grade);
                    }
                    $mform->setType('grade', PARAM_INT);
                    if ($gradingdisabled) {
                        $gradingelement->freeze();
                    }
                }
            }
        }

        $gradinginfo = grade_get_grades($this->get_course()->id,
                                        'mod',
                                        'assign',
                                        $this->get_instance()->id,
                                        $userid);
        if (!empty($CFG->enableoutcomes)) {
            foreach ($gradinginfo->outcomes as $index => $outcome) {
                $options = make_grades_menu(-$outcome->scaleid);
                if ($outcome->grades[$userid]->locked) {
                    $options[0] = get_string('nooutcome', 'grades');
                    $mform->addElement('static',
                                       'outcome_' . $index . '[' . $userid . ']',
                                       $outcome->name . ':',
                                       $options[$outcome->grades[$userid]->grade]);
                } else {
                    $options[''] = get_string('nooutcome', 'grades');
                    $attributes = array('id' => 'menuoutcome_' . $index );
                    $mform->addElement('select',
                                       'outcome_' . $index . '[' . $userid . ']',
                                       $outcome->name.':',
                                       $options,
                                       $attributes);
                    $mform->setType('outcome_' . $index . '[' . $userid . ']', PARAM_INT);
                    $mform->setDefault('outcome_' . $index . '[' . $userid . ']',
                                       $outcome->grades[$userid]->grade);
                }
            }
        }

        $capabilitylist = array('gradereport/grader:view', 'moodle/grade:viewall');
        if (has_all_capabilities($capabilitylist, $this->get_course_context())) {
            $urlparams = array('id'=>$this->get_course()->id);
            $url = new moodle_url('/grade/report/grader/index.php', $urlparams);
            $usergrade = $gradinginfo->items[0]->grades[$userid]->str_grade;
            $gradestring = $this->get_renderer()->action_link($url, $usergrade);
        } else {
            $gradestring = $gradinginfo->items[0]->grades[$userid]->str_grade;
        }
        $name = get_string('currentgrade', 'assign') . ':' . $gradestring;
        $mform->addElement('static', 'finalgrade', $name);

        $strparams = array('index'=>$rownum+1, 'count'=>count($useridlist));
        $name = get_string('gradingstudentprogress', 'assign', $strparams);
        $mform->addElement('static', 'progress', '', $name);

        // Let feedback plugins add elements to the grading form.
        $this->add_plugin_grade_elements($grade, $mform, $data, $userid);

        // Hidden params.
        $mform->addElement('hidden', 'id', $this->get_course_module()->id);
        $mform->setType('id', PARAM_INT);
        $mform->addElement('hidden', 'rownum', $rownum);
        $mform->setType('rownum', PARAM_INT);
        $mform->setConstant('rownum', $rownum);
        $mform->addElement('hidden', 'useridlist', implode(',', $useridlist));
        $mform->setType('useridlist', PARAM_TEXT);
        $mform->addElement('hidden', 'ajax', optional_param('ajax', 0, PARAM_INT));
        $mform->setType('ajax', PARAM_INT);

        if ($this->get_instance()->teamsubmission) {
            $mform->addElement('selectyesno', 'applytoall', get_string('applytoteam', 'assign'));
            $mform->setDefault('applytoall', 1);
        }

        $mform->addElement('hidden', 'action', 'submitgrade');
        $mform->setType('action', PARAM_ALPHA);

        $buttonarray=array();
        $name = get_string('savechanges', 'assign');
        $buttonarray[] = $mform->createElement('submit', 'savegrade', $name);
        if (!$last) {
            $name = get_string('savenext', 'assign');
            $buttonarray[] = $mform->createElement('submit', 'saveandshownext', $name);
        }
        $buttonarray[] = $mform->createElement('cancel', 'cancelbutton', get_string('cancel'));
        $mform->addGroup($buttonarray, 'buttonar', '', array(' '), false);
        $mform->closeHeaderBefore('buttonar');
        $buttonarray=array();

        if ($rownum > 0) {
            $name = get_string('previous', 'assign');
            $buttonarray[] = $mform->createElement('submit', 'nosaveandprevious', $name);
        }

        if (!$last) {
            $name = get_string('nosavebutnext', 'assign');
            $buttonarray[] = $mform->createElement('submit', 'nosaveandnext', $name);
        }
        if (!empty($buttonarray)) {
            $mform->addGroup($buttonarray, 'navar', '', array(' '), false);
        }
    }

    /**
     * Add elements in submission plugin form.
     *
     * @param mixed $submission stdClass|null
     * @param MoodleQuickForm $mform
     * @param stdClass $data
     * @param int $userid The current userid (same as $USER->id)
     * @return void
     */
    protected function add_plugin_submission_elements($submission,
                                                    MoodleQuickForm $mform,
                                                    stdClass $data,
                                                    $userid) {
        foreach ($this->submissionplugins as $plugin) {
            if ($plugin->is_enabled() && $plugin->is_visible() && $plugin->allow_submissions()) {
                $mform->addElement('header', 'header_' . $plugin->get_type(), $plugin->get_name());
                if (!$plugin->get_form_elements_for_user($submission, $mform, $data, $userid)) {
                    $mform->removeElement('header_' . $plugin->get_type());
                }
            }
        }
    }

    /**
     * Check if feedback plugins installed are enabled.
     *
     * @return bool
     */
    public function is_any_feedback_plugin_enabled() {
        if (!isset($this->cache['any_feedback_plugin_enabled'])) {
            $this->cache['any_feedback_plugin_enabled'] = false;
            foreach ($this->feedbackplugins as $plugin) {
                if ($plugin->is_enabled() && $plugin->is_visible()) {
                    $this->cache['any_feedback_plugin_enabled'] = true;
                    break;
                }
            }
        }

        return $this->cache['any_feedback_plugin_enabled'];

    }

    /**
     * Check if submission plugins installed are enabled.
     *
     * @return bool
     */
    public function is_any_submission_plugin_enabled() {
        if (!isset($this->cache['any_submission_plugin_enabled'])) {
            $this->cache['any_submission_plugin_enabled'] = false;
            foreach ($this->submissionplugins as $plugin) {
                if ($plugin->is_enabled() && $plugin->is_visible() && $plugin->allow_submissions()) {
                    $this->cache['any_submission_plugin_enabled'] = true;
                    break;
                }
            }
        }

        return $this->cache['any_submission_plugin_enabled'];

    }

    /**
     * Add elements to submission form.
     * @param MoodleQuickForm $mform
     * @param stdClass $data
     * @return void
     */
    public function add_submission_form_elements(MoodleQuickForm $mform, stdClass $data) {
        global $USER;

        // Team submissions.
        if ($this->get_instance()->teamsubmission) {
            $submission = $this->get_group_submission($USER->id, 0, false);
        } else {
            $submission = $this->get_user_submission($USER->id, false);
        }

        // Submission statement.
        $adminconfig = $this->get_admin_config();

        $requiresubmissionstatement = (!empty($adminconfig->requiresubmissionstatement) ||
                                       $this->get_instance()->requiresubmissionstatement) &&
                                       !empty($adminconfig->submissionstatement);

        $draftsenabled = $this->get_instance()->submissiondrafts;

        if ($requiresubmissionstatement && !$draftsenabled) {

            $submissionstatement = '';
            if (!empty($adminconfig->submissionstatement)) {
                $submissionstatement = $adminconfig->submissionstatement;
            }
            $mform->addElement('checkbox', 'submissionstatement', '', '&nbsp;' . $submissionstatement);
            $mform->addRule('submissionstatement', get_string('required'), 'required', null, 'client');
        }

        $this->add_plugin_submission_elements($submission, $mform, $data, $USER->id);

        // Hidden params.
        $mform->addElement('hidden', 'id', $this->get_course_module()->id);
        $mform->setType('id', PARAM_INT);

        $mform->addElement('hidden', 'action', 'savesubmission');
        $mform->setType('action', PARAM_TEXT);
    }

    /**
     * Revert to draft.
     * Uses url parameter userid
     *
     * @param int $userid
     * @return void
     */
    protected function process_revert_to_draft($userid = 0) {
        global $DB, $USER;

        // Need grade permission.
        require_capability('mod/assign:grade', $this->context);
        require_sesskey();

        if (!$userid) {
            $userid = required_param('userid', PARAM_INT);
        }

        if ($this->get_instance()->teamsubmission) {
            $submission = $this->get_group_submission($userid, 0, false);
        } else {
            $submission = $this->get_user_submission($userid, false);
        }

        if (!$submission) {
            return;
        }
        $submission->status = ASSIGN_SUBMISSION_STATUS_DRAFT;
        $this->update_submission($submission, $userid, true, $this->get_instance()->teamsubmission);

        // Update the modified time on the grade (grader modified).
        $grade = $this->get_user_grade($userid, true);
        $grade->grader = $USER->id;
        $this->update_grade($grade);

        $user = $DB->get_record('user', array('id' => $userid), '*', MUST_EXIST);

        $completion = new completion_info($this->get_course());
        if ($completion->is_enabled($this->get_course_module()) &&
                $this->get_instance()->completionsubmit) {
            $completion->update_state($this->get_course_module(), COMPLETION_INCOMPLETE, $userid);
        }
        $logmessage = get_string('reverttodraftforstudent',
                                 'assign',
                                 array('id'=>$user->id, 'fullname'=>fullname($user)));
        $this->add_to_log('revert submission to draft', $logmessage);
    }

    /**
     * Lock the process.
     * Uses url parameter userid
     *
     * @param int $userid
     * @return void
     */
    protected function process_lock($userid = 0) {
        global $USER, $DB;

        // Need grade permission.
        require_capability('mod/assign:grade', $this->context);
        require_sesskey();

        if (!$userid) {
            $userid = required_param('userid', PARAM_INT);
        }

        $grade = $this->get_user_grade($userid, true);
        $grade->locked = 1;
        $grade->grader = $USER->id;
        $this->update_grade($grade);

        $user = $DB->get_record('user', array('id' => $userid), '*', MUST_EXIST);

        $logmessage = get_string('locksubmissionforstudent',
                                 'assign',
                                 array('id'=>$user->id, 'fullname'=>fullname($user)));
        $this->add_to_log('lock submission', $logmessage);
    }

    /**
     * Unlock the process.
     *
     * @param int $userid
     * @return void
     */
    protected function process_unlock($userid = 0) {
        global $USER, $DB;

        // Need grade permission.
        require_capability('mod/assign:grade', $this->context);
        require_sesskey();

        if (!$userid) {
            $userid = required_param('userid', PARAM_INT);
        }

        $grade = $this->get_user_grade($userid, true);
        $grade->locked = 0;
        $grade->grader = $USER->id;
        $this->update_grade($grade);

        $user = $DB->get_record('user', array('id' => $userid), '*', MUST_EXIST);

        $logmessage = get_string('unlocksubmissionforstudent',
                                 'assign',
                                 array('id'=>$user->id, 'fullname'=>fullname($user)));
        $this->add_to_log('unlock submission', $logmessage);
    }

    /**
     * Apply a grade from a grading form to a user (may be called multiple times for a group submission).
     *
     * @param stdClass $formdata - the data from the form
     * @param int $userid - the user to apply the grade to
     * @return void
     */
    protected function apply_grade_to_user($formdata, $userid) {
        global $USER, $CFG, $DB;

        $grade = $this->get_user_grade($userid, true);
        $gradingdisabled = $this->grading_disabled($userid);
        $gradinginstance = $this->get_grading_instance($userid, $gradingdisabled);
        if (!$gradingdisabled) {
            if ($gradinginstance) {
                $grade->grade = $gradinginstance->submit_and_get_grade($formdata->advancedgrading,
                                                                       $grade->id);
            } else {
                // Handle the case when grade is set to No Grade.
                if (isset($formdata->grade)) {
                    $grade->grade= grade_floatval(unformat_float($formdata->grade));
                }
            }
        }
        $grade->grader= $USER->id;

        $adminconfig = $this->get_admin_config();
        $gradebookplugin = $adminconfig->feedback_plugin_for_gradebook;

        // Call save in plugins.
        foreach ($this->feedbackplugins as $plugin) {
            if ($plugin->is_enabled() && $plugin->is_visible()) {
                if (!$plugin->save($grade, $formdata)) {
                    $result = false;
                    print_error($plugin->get_error());
                }
                if (('assignfeedback_' . $plugin->get_type()) == $gradebookplugin) {
                    // This is the feedback plugin chose to push comments to the gradebook.
                    $grade->feedbacktext = $plugin->text_for_gradebook($grade);
                    $grade->feedbackformat = $plugin->format_for_gradebook($grade);
                }
            }
        }
        $this->update_grade($grade);
        $this->notify_grade_modified($grade);
        $user = $DB->get_record('user', array('id' => $userid), '*', MUST_EXIST);

        $this->add_to_log('grade submission', $this->format_grade_for_log($grade));
    }


    /**
     * Save outcomes submitted from grading form
     *
     * @param int $userid
     * @param stdClass $formdata
     */
    protected function process_outcomes($userid, $formdata) {
        global $CFG, $USER;

        if (empty($CFG->enableoutcomes)) {
            return;
        }
        if ($this->grading_disabled($userid)) {
            return;
        }

        require_once($CFG->libdir.'/gradelib.php');

        $data = array();
        $gradinginfo = grade_get_grades($this->get_course()->id,
                                        'mod',
                                        'assign',
                                        $this->get_instance()->id,
                                        $userid);

        if (!empty($gradinginfo->outcomes)) {
            foreach ($gradinginfo->outcomes as $index => $oldoutcome) {
                $name = 'outcome_'.$index;
                if (isset($formdata->{$name}[$userid]) &&
                        $oldoutcome->grades[$userid]->grade != $formdata->{$name}[$userid]) {
                    $data[$index] = $formdata->{$name}[$userid];
                }
            }
        }
        if (count($data) > 0) {
            grade_update_outcomes('mod/assign',
                                  $this->course->id,
                                  'mod',
                                  'assign',
                                  $this->get_instance()->id,
                                  $userid,
                                  $data);
        }
    }


    /**
     * Save grade.
     *
     * @param  moodleform $mform
     * @return bool - was the grade saved
     */
    protected function process_save_grade(&$mform) {
        global $CFG;
        // Include grade form.
        require_once($CFG->dirroot . '/mod/assign/gradeform.php');

        // Need submit permission to submit an assignment.
        require_capability('mod/assign:grade', $this->context);
        require_sesskey();

        $rownum = required_param('rownum', PARAM_INT);
        $useridlist = optional_param('useridlist', '', PARAM_TEXT);
        if ($useridlist) {
            $useridlist = explode(',', $useridlist);
        } else {
            $useridlist = $this->get_grading_userid_list();
        }
        $last = false;
        $userid = $useridlist[$rownum];
        if ($rownum == count($useridlist) - 1) {
            $last = true;
        }

        $data = new stdClass();

        $gradeformparams = array('rownum'=>$rownum, 'useridlist'=>$useridlist, 'last'=>false);
        $mform = new mod_assign_grade_form(null,
                                           array($this, $data, $gradeformparams),
                                           'post',
                                           '',
                                           array('class'=>'gradeform'));

        if ($formdata = $mform->get_data()) {
            if ($this->get_instance()->teamsubmission && $formdata->applytoall) {
                $groupid = 0;
                if ($this->get_submission_group($userid)) {
                    $group = $this->get_submission_group($userid);
                    if ($group) {
                        $groupid = $group->id;
                    }
                }
                $members = $this->get_submission_group_members($groupid, true);
                foreach ($members as $member) {
                    // User may exist in multple groups (which should put them in the default group).
                    $this->apply_grade_to_user($formdata, $member->id);
                    $this->process_outcomes($member->id, $formdata);
                }
            } else {
                $this->apply_grade_to_user($formdata, $userid);
                $this->process_outcomes($userid, $formdata);
            }
        } else {
            return false;
        }
        return true;
    }

    /**
     * This function is a static wrapper around can_upgrade.
     *
     * @param string $type The plugin type
     * @param int $version The plugin version
     * @return bool
     */
    public static function can_upgrade_assignment($type, $version) {
        $assignment = new assign(null, null, null);
        return $assignment->can_upgrade($type, $version);
    }

    /**
     * This function returns true if it can upgrade an assignment from the 2.2 module.
     *
     * @param string $type The plugin type
     * @param int $version The plugin version
     * @return bool
     */
    public function can_upgrade($type, $version) {
        if ($type == 'offline' && $version >= 2011112900) {
            return true;
        }
        foreach ($this->submissionplugins as $plugin) {
            if ($plugin->can_upgrade($type, $version)) {
                return true;
            }
        }
        foreach ($this->feedbackplugins as $plugin) {
            if ($plugin->can_upgrade($type, $version)) {
                return true;
            }
        }
        return false;
    }

    /**
     * Copy all the files from the old assignment files area to the new one.
     * This is used by the plugin upgrade code.
     *
     * @param int $oldcontextid The old assignment context id
     * @param int $oldcomponent The old assignment component ('assignment')
     * @param int $oldfilearea The old assignment filearea ('submissions')
     * @param int $olditemid The old submissionid (can be null e.g. intro)
     * @param int $newcontextid The new assignment context id
     * @param int $newcomponent The new assignment component ('assignment')
     * @param int $newfilearea The new assignment filearea ('submissions')
     * @param int $newitemid The new submissionid (can be null e.g. intro)
     * @return int The number of files copied
     */
    public function copy_area_files_for_upgrade($oldcontextid,
                                                $oldcomponent,
                                                $oldfilearea,
                                                $olditemid,
                                                $newcontextid,
                                                $newcomponent,
                                                $newfilearea,
                                                $newitemid) {
        // Note, this code is based on some code in filestorage - but that code
        // deleted the old files (which we don't want).
        $count = 0;

        $fs = get_file_storage();

        $oldfiles = $fs->get_area_files($oldcontextid,
                                        $oldcomponent,
                                        $oldfilearea,
                                        $olditemid,
                                        'id',
                                        false);
        foreach ($oldfiles as $oldfile) {
            $filerecord = new stdClass();
            $filerecord->contextid = $newcontextid;
            $filerecord->component = $newcomponent;
            $filerecord->filearea = $newfilearea;
            $filerecord->itemid = $newitemid;
            $fs->create_file_from_storedfile($filerecord, $oldfile);
            $count += 1;
        }

        return $count;
    }

    /**
     * Get an upto date list of user grades and feedback for the gradebook.
     *
     * @param int $userid int or 0 for all users
     * @return array of grade data formated for the gradebook api
     *         The data required by the gradebook api is userid,
     *                                                   rawgrade,
     *                                                   feedback,
     *                                                   feedbackformat,
     *                                                   usermodified,
     *                                                   dategraded,
     *                                                   datesubmitted
     */
    public function get_user_grades_for_gradebook($userid) {
        global $DB, $CFG;
        $grades = array();
        $assignmentid = $this->get_instance()->id;

        $adminconfig = $this->get_admin_config();
        $gradebookpluginname = $adminconfig->feedback_plugin_for_gradebook;
        $gradebookplugin = null;

        // Find the gradebook plugin.
        foreach ($this->feedbackplugins as $plugin) {
            if ($plugin->is_enabled() && $plugin->is_visible()) {
                if (('assignfeedback_' . $plugin->get_type()) == $gradebookpluginname) {
                    $gradebookplugin = $plugin;
                }
            }
        }
        if ($userid) {
            $where = ' WHERE u.id = ? ';
        } else {
            $where = ' WHERE u.id != ? ';
        }

        $graderesults = $DB->get_recordset_sql('SELECT
                                                    u.id as userid,
                                                    s.timemodified as datesubmitted,
                                                    g.grade as rawgrade,
                                                    g.timemodified as dategraded,
                                                    g.grader as usermodified
                                                FROM {user} u
                                                LEFT JOIN {assign_submission} s
                                                    ON u.id = s.userid and s.assignment = ?
                                                JOIN {assign_grades} g
                                                    ON u.id = g.userid and g.assignment = ?' .
                                                $where, array($assignmentid, $assignmentid, $userid));

        foreach ($graderesults as $result) {
            $gradebookgrade = clone $result;
            // Now get the feedback.
            if ($gradebookplugin) {
                $grade = $this->get_user_grade($result->userid, false);
                if ($grade) {
                    $gradebookgrade->feedbacktext = $gradebookplugin->text_for_gradebook($grade);
                    $gradebookgrade->feedbackformat = $gradebookplugin->format_for_gradebook($grade);
                }
            }
            $grades[$gradebookgrade->userid] = $gradebookgrade;
        }

        $graderesults->close();
        return $grades;
    }

    /**
     * Call the static version of this function
     *
     * @param int $userid The userid to lookup
     * @return int The unique id
     */
    public function get_uniqueid_for_user($userid) {
        return self::get_uniqueid_for_user_static($this->get_instance()->id, $userid);
    }

    /**
     * Foreach participant in the course - assign them a random id.
     *
     * @param int $assignid The assignid to lookup
     */
    public static function allocate_unique_ids($assignid) {
        global $DB;

        $cm = get_coursemodule_from_instance('assign', $assignid, 0, false, MUST_EXIST);
        $context = context_module::instance($cm->id);

        $currentgroup = groups_get_activity_group($cm, true);
        $users = get_enrolled_users($context, "mod/assign:submit", $currentgroup, 'u.id');

        // Shuffle the users.
        shuffle($users);

        $record = new stdClass();
        $record->assignment = $assignid;
        foreach ($users as $user) {
            $record = $DB->get_record('assign_user_mapping',
                                      array('assignment'=>$assignid, 'userid'=>$user->id),
                                     'id');
            if (!$record) {
                $record = new stdClass();
                $record->userid = $user->id;
                $DB->insert_record('assign_user_mapping', $record);
            }
        }
    }

    /**
     * Lookup this user id and return the unique id for this assignment.
     *
     * @param int $userid The userid to lookup
     * @return int The unique id
     */
    public static function get_uniqueid_for_user_static($assignid, $userid) {
        global $DB;

        // Search for a record.
        $params = array('assignment'=>$assignid, 'userid'=>$userid);
        if ($record = $DB->get_record('assign_user_mapping', $params, 'id')) {
            return $record->id;
        }

        // Be a little smart about this - there is no record for the current user.
        // We should ensure any unallocated ids for the current participant
        // list are distrubited randomly.
        self::allocate_unique_ids($assignid);

        // Retry the search for a record.
        if ($record = $DB->get_record('assign_user_mapping', $params, 'id')) {
            return $record->id;
        }

        // The requested user must not be a participant. Add a record anyway.
        $record = new stdClass();
        $record->assignment = $assignid;
        $record->userid = $userid;

        return $DB->insert_record('assign_user_mapping', $record);
    }

    /**
     * Call the static version of this function.
     *
     * @param int $uniqueid The uniqueid to lookup
     * @return int The user id or false if they don't exist
     */
    public function get_user_id_for_uniqueid($uniqueid) {
        return self::get_user_id_for_uniqueid_static($this->get_instance()->id, $uniqueid);
    }

    /**
     * Lookup this unique id and return the user id for this assignment.
     *
     * @param int $assignid The id of the assignment this user mapping is in
     * @param int $uniqueid The uniqueid to lookup
     * @return int The user id or false if they don't exist
     */
    public static function get_user_id_for_uniqueid_static($assignid, $uniqueid) {
        global $DB;

        // Search for a record.
        if ($record = $DB->get_record('assign_user_mapping',
                                      array('assignment'=>$assignid, 'id'=>$uniqueid),
                                      'userid',
                                      IGNORE_MISSING)) {
            return $record->userid;
        }

        return false;
    }

}

/**
 * Portfolio caller class for mod_assign.
 *
 * @package   mod_assign
 * @copyright 2012 NetSpot {@link http://www.netspot.com.au}
 * @license   http://www.gnu.org/copyleft/gpl.html GNU GPL v3 or later
 */
class assign_portfolio_caller extends portfolio_module_caller_base {

    /** @var int callback arg - the id of submission we export */
    protected $sid;

    /** @var string component of the submission files we export*/
    protected $component;

    /** @var string callback arg - the area of submission files we export */
    protected $area;

    /** @var int callback arg - the id of file we export */
    protected $fileid;

    /** @var int callback arg - the cmid of the assignment we export */
    protected $cmid;

    /** @var string callback arg - the plugintype of the editor we export */
    protected $plugin;

    /** @var string callback arg - the name of the editor field we export */
    protected $editor;

    /**
     * Callback arg for a single file export.
     */
    public static function expected_callbackargs() {
        return array(
            'cmid' => true,
            'sid' => false,
            'area' => false,
            'component' => false,
            'fileid' => false,
            'plugin' => false,
            'editor' => false,
        );
    }

    /**
     * The constructor.
     *
     * @param array $callbackargs
     */
    public function __construct($callbackargs) {
        parent::__construct($callbackargs);
        $this->cm = get_coursemodule_from_id('assign', $this->cmid, 0, false, MUST_EXIST);
    }

    /**
     * Load data needed for the portfolio export.
     *
     * If the assignment type implements portfolio_load_data(), the processing is delegated
     * to it. Otherwise, the caller must provide either fileid (to export single file) or
     * submissionid and filearea (to export all data attached to the given submission file area)
     * via callback arguments.
     *
     * @throws     portfolio_caller_exception
     */
    public function load_data() {

        $context = context_module::instance($this->cmid);

        if (empty($this->fileid)) {
            if (empty($this->sid) || empty($this->area)) {
                throw new portfolio_caller_exception('invalidfileandsubmissionid', 'mod_assign');
            }

        }

        // Export either an area of files or a single file (see function for more detail).
        // The first arg is an id or null. If it is an id, the rest of the args are ignored.
        // If it is null, the rest of the args are used to load a list of files from get_areafiles.
        $this->set_file_and_format_data($this->fileid,
                                        $context->id,
                                        $this->component,
                                        $this->area,
                                        $this->sid,
                                        'timemodified',
                                        false);

    }

    /**
     * Prepares the package up before control is passed to the portfolio plugin.
     *
     * @throws portfolio_caller_exception
     * @return mixed
     */
    public function prepare_package() {

        if ($this->plugin && $this->editor) {
            $options = portfolio_format_text_options();
            $context = context_module::instance($this->cmid);
            $options->context = $context;

            $plugin = $this->get_submission_plugin();

            $text = $plugin->get_editor_text($this->editor, $this->sid);
            $format = $plugin->get_editor_format($this->editor, $this->sid);

            $html = format_text($text, $format, $options);
            $html = portfolio_rewrite_pluginfile_urls($html,
                                                      $context->id,
                                                      'mod_assign',
                                                      $this->area,
                                                      $this->sid,
                                                      $this->exporter->get('format'));

            $exporterclass = $this->exporter->get('formatclass');
            if (in_array($exporterclass, array(PORTFOLIO_FORMAT_PLAINHTML, PORTFOLIO_FORMAT_RICHHTML))) {
                if ($files = $this->exporter->get('caller')->get('multifiles')) {
                    foreach ($files as $file) {
                        $this->exporter->copy_existing_file($file);
                    }
                }
                return $this->exporter->write_new_file($html, 'assignment.html', !empty($files));
            } else if ($this->exporter->get('formatclass') == PORTFOLIO_FORMAT_LEAP2A) {
                $leapwriter = $this->exporter->get('format')->leap2a_writer();
                $entry = new portfolio_format_leap2a_entry($this->area . $this->cmid,
                                                           print_context_name($context),
                                                           'resource',
                                                           $html);

                $entry->add_category('web', 'resource_type');
                $entry->author = $this->user;
                $leapwriter->add_entry($entry);
                if ($files = $this->exporter->get('caller')->get('multifiles')) {
                    $leapwriter->link_files($entry, $files, $this->area . $this->cmid . 'file');
                    foreach ($files as $file) {
                        $this->exporter->copy_existing_file($file);
                    }
                }
                return $this->exporter->write_new_file($leapwriter->to_xml(),
                                                       $this->exporter->get('format')->manifest_name(),
                                                       true);
            } else {
                debugging('invalid format class: ' . $this->exporter->get('formatclass'));
            }

        }

        if ($this->exporter->get('formatclass') == PORTFOLIO_FORMAT_LEAP2A) {
            $leapwriter = $this->exporter->get('format')->leap2a_writer();
            $files = array();
            if ($this->singlefile) {
                $files[] = $this->singlefile;
            } else if ($this->multifiles) {
                $files = $this->multifiles;
            } else {
                throw new portfolio_caller_exception('invalidpreparepackagefile',
                                                     'portfolio',
                                                     $this->get_return_url());
            }

            $entryids = array();
            foreach ($files as $file) {
                $entry = new portfolio_format_leap2a_file($file->get_filename(), $file);
                $entry->author = $this->user;
                $leapwriter->add_entry($entry);
                $this->exporter->copy_existing_file($file);
                $entryids[] = $entry->id;
            }
            if (count($files) > 1) {
                $baseid = 'assign' . $this->cmid . $this->area;
                $context = context_module::instance($this->cmid);

                // If we have multiple files, they should be grouped together into a folder.
                $entry = new portfolio_format_leap2a_entry($baseid . 'group',
                                                           print_context_name($context),
                                                           'selection');
                $leapwriter->add_entry($entry);
                $leapwriter->make_selection($entry, $entryids, 'Folder');
            }
            return $this->exporter->write_new_file($leapwriter->to_xml(),
                                                   $this->exporter->get('format')->manifest_name(),
                                                   true);
        }
        return $this->prepare_package_file();
    }

    /**
     * Fetch the plugin by its type.
     *
     * @return assign_submission_plugin
     */
    protected function get_submission_plugin() {
        global $CFG;
        if (!$this->plugin || !$this->cmid) {
            return null;
        }

        require_once($CFG->dirroot . '/mod/assign/locallib.php');

        $context = context_module::instance($this->cmid);

        $assignment = new assign($context, null, null);
        return $assignment->get_submission_plugin_by_type($this->plugin);
    }

    /**
     * Calculate a sha1 has of either a single file or a list
     * of files based on the data set by load_data.
     *
     * @return string
     */
    public function get_sha1() {

        if ($this->plugin && $this->editor) {
            $plugin = $this->get_submission_plugin();
            $options = portfolio_format_text_options();
            $options->context = context_module::instance($this->cmid);

            $text = format_text($plugin->get_editor_text($this->editor, $this->sid),
                                $plugin->get_editor_format($this->editor, $this->sid),
                                $options);
            $textsha1 = sha1($text);
            $filesha1 = '';
            try {
                $filesha1 = $this->get_sha1_file();
            } catch (portfolio_caller_exception $e) {
                // No files.
            }
            return sha1($textsha1 . $filesha1);
        }
        return $this->get_sha1_file();
    }

    /**
     * Calculate the time to transfer either a single file or a list
     * of files based on the data set by load_data.
     *
     * @return int
     */
    public function expected_time() {
        return $this->expected_time_file();
    }

    /**
     * Checking the permissions.
     *
     * @return bool
     */
    public function check_permissions() {
        $context = context_module::instance($this->cmid);
        return has_capability('mod/assign:exportownsubmission', $context);
    }

    /**
     * Display a module name.
     *
     * @return string
     */
    public static function display_name() {
        return get_string('modulename', 'assign');
    }

    /**
     * Return array of formats supported by this portfolio call back.
     *
     * @return array
     */
    public static function base_supported_formats() {
        return array(PORTFOLIO_FORMAT_FILE, PORTFOLIO_FORMAT_LEAP2A);
    }
}<|MERGE_RESOLUTION|>--- conflicted
+++ resolved
@@ -2540,13 +2540,8 @@
             $gradebookurl = '/grade/report/grader/index.php?id=' . $this->get_course()->id;
             $links[$gradebookurl] = get_string('viewgradebook', 'assign');
         }
-<<<<<<< HEAD
-        if ($this->is_any_submission_plugin_enabled()) {
+        if ($this->is_any_submission_plugin_enabled() && $this->count_submissions()) {
             $downloadurl = '/mod/assign/view.php?id=' . $cmid . '&action=downloadall';
-=======
-        if ($this->is_any_submission_plugin_enabled() && $this->count_submissions()) {
-            $downloadurl = '/mod/assign/view.php?id=' . $this->get_course_module()->id . '&action=downloadall';
->>>>>>> 9b7a5f65
             $links[$downloadurl] = get_string('downloadall', 'assign');
         }
         if ($this->is_blind_marking() &&
