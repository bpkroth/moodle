--- conflicted
+++ resolved
@@ -1,6 +1,5 @@
 <?php
 
-<<<<<<< HEAD
 // This file is part of Moodle - http://moodle.org/
 //
 // Moodle is free software: you can redistribute it and/or modify
@@ -45,24 +44,6 @@
         parent::__construct('mod-quiz-report-overview-report', $quiz , $context,
                 $qmsubselect, $groupstudents, $students, $questions, $candelete,
                 $reporturl, $displayoptions);
-=======
-class quiz_report_overview_table extends table_sql {
-
-    var $useridfield = 'userid';
-
-    var $candelete;
-    var $reporturl;
-    var $displayoptions;
-    var $regradedqs = array();
-
-    function quiz_report_overview_table($quiz , $qmsubselect, $groupstudents,
-                $students, $detailedmarks, $questions, $candelete, $reporturl, $displayoptions, $context){
-        parent::__construct('mod-quiz-report-overview-report');
-        $this->quiz = $quiz;
-        $this->qmsubselect = $qmsubselect;
-        $this->groupstudents = $groupstudents;
-        $this->students = $students;
->>>>>>> de584990
         $this->detailedmarks = $detailedmarks;
     }
 
@@ -327,7 +308,7 @@
             $qmfilter = '(' . quiz_report_qm_filter_select($this->quiz, 'quiza') . ') AND ';
         }
 
-        list($usql, $params) = $DB->get_in_or_equal($userids, SQL_PARAMS_NAMED, 'u0000');
+        list($usql, $params) = $DB->get_in_or_equal($userids, SQL_PARAMS_NAMED, 'u');
         $params['quizid'] = $this->quiz->id;
         $qubaids = new qubaid_join(
                 '{quiz_attempts} quiza',
